// !$*UTF8*$!
{
	archiveVersion = 1;
	classes = {
	};
	objectVersion = 46;
	objects = {

/* Begin PBXAggregateTarget section */
		D07D265615E33B86009E43F6 /* install_tree */ = {
			isa = PBXAggregateTarget;
			buildConfigurationList = D07D266F15E33B86009E43F6 /* Build configuration list for PBXAggregateTarget "install_tree" */;
			buildPhases = (
				D07D266915E33B86009E43F6 /* CopyFiles */,
				D07D266B15E33B86009E43F6 /* Copy Files */,
				D01A2CA716965ADD00767098 /* CopyFiles */,
			);
			dependencies = (
				D07D265715E33B86009E43F6 /* PBXTargetDependency */,
				D07D265D15E33B86009E43F6 /* PBXTargetDependency */,
				D0A56500168D257900AF6161 /* PBXTargetDependency */,
			);
			name = install_tree;
			productName = base;
		};
		D0A564E6168CFDD800AF6161 /* man_pages */ = {
			isa = PBXAggregateTarget;
			buildConfigurationList = D0A564E9168CFDD800AF6161 /* Build configuration list for PBXAggregateTarget "man_pages" */;
			buildPhases = (
				D0A564EB168CFDDE00AF6161 /* ShellScript */,
			);
			dependencies = (
			);
			name = man_pages;
			productName = man_pages;
		};
		D0F019EC15A976F30034B3B1 /* base */ = {
			isa = PBXAggregateTarget;
			buildConfigurationList = D0F019ED15A976F30034B3B1 /* Build configuration list for PBXAggregateTarget "base" */;
			buildPhases = (
				D0F019F015A977010034B3B1 /* CopyFiles */,
				D0F019F715A977A00034B3B1 /* CopyFiles */,
				D0F019FC15A977B40034B3B1 /* CopyFiles */,
				D033780F15DC6D2A00A634BA /* CopyFiles */,
				D01A2C9B16964C8200767098 /* Copy Files */,
			);
			dependencies = (
				D0F01A1315AA36280034B3B1 /* PBXTargetDependency */,
				D0F01A1715AA36300034B3B1 /* PBXTargetDependency */,
				D0A564EF168D09C000AF6161 /* PBXTargetDependency */,
			);
			name = base;
			productName = base;
		};
/* End PBXAggregateTarget section */

/* Begin PBXBuildFile section */
		D00769121990137800CA4627 /* autoload.cpp in Sources */ = {isa = PBXBuildFile; fileRef = D0C6FCC914CFA4B0004CE8AD /* autoload.cpp */; };
		D00769131990137800CA4627 /* builtin_test.cpp in Sources */ = {isa = PBXBuildFile; fileRef = D0F3373A1506DE3C00ECEFC0 /* builtin_test.cpp */; };
		D00769141990137800CA4627 /* color.cpp in Sources */ = {isa = PBXBuildFile; fileRef = D0B6B0FE14E88BA400AD6C10 /* color.cpp */; };
		D00769151990137800CA4627 /* common.cpp in Sources */ = {isa = PBXBuildFile; fileRef = D0A0853613B3ACEE0099B651 /* common.cpp */; };
		D00769161990137800CA4627 /* event.cpp in Sources */ = {isa = PBXBuildFile; fileRef = D0A0853B13B3ACEE0099B651 /* event.cpp */; };
		D00769171990137800CA4627 /* input_common.cpp in Sources */ = {isa = PBXBuildFile; fileRef = D0A0854913B3ACEE0099B651 /* input_common.cpp */; };
		D00769181990137800CA4627 /* io.cpp in Sources */ = {isa = PBXBuildFile; fileRef = D0A0854C13B3ACEE0099B651 /* io.cpp */; };
		D00769191990137800CA4627 /* iothread.cpp in Sources */ = {isa = PBXBuildFile; fileRef = D0A0854D13B3ACEE0099B651 /* iothread.cpp */; };
		D007691A1990137800CA4627 /* parse_util.cpp in Sources */ = {isa = PBXBuildFile; fileRef = D0A0855213B3ACEE0099B651 /* parse_util.cpp */; };
		D007691B1990137800CA4627 /* path.cpp in Sources */ = {isa = PBXBuildFile; fileRef = D0A0855513B3ACEE0099B651 /* path.cpp */; };
		D007691C1990137800CA4627 /* parse_execution.cpp in Sources */ = {isa = PBXBuildFile; fileRef = D052D8091868F7FC003ABCBD /* parse_execution.cpp */; };
		D007691D1990137800CA4627 /* postfork.cpp in Sources */ = {isa = PBXBuildFile; fileRef = D09B1C1914FC7B5B00F91077 /* postfork.cpp */; };
		D007691E1990137800CA4627 /* screen.cpp in Sources */ = {isa = PBXBuildFile; fileRef = D0A0855A13B3ACEE0099B651 /* screen.cpp */; };
		D007691F1990137800CA4627 /* signal.cpp in Sources */ = {isa = PBXBuildFile; fileRef = D0A0855C13B3ACEE0099B651 /* signal.cpp */; };
		D00769201990137800CA4627 /* utf8.cpp in Sources */ = {isa = PBXBuildFile; fileRef = D0C9733718DE5449002D7C81 /* utf8.cpp */; };
		D00769211990137800CA4627 /* builtin.cpp in Sources */ = {isa = PBXBuildFile; fileRef = D0A0853513B3ACEE0099B651 /* builtin.cpp */; };
		D00769221990137800CA4627 /* function.cpp in Sources */ = {isa = PBXBuildFile; fileRef = D0A0854413B3ACEE0099B651 /* function.cpp */; };
		D00769231990137800CA4627 /* complete.cpp in Sources */ = {isa = PBXBuildFile; fileRef = D0A0853713B3ACEE0099B651 /* complete.cpp */; };
		D00769241990137800CA4627 /* env.cpp in Sources */ = {isa = PBXBuildFile; fileRef = D0A0853A13B3ACEE0099B651 /* env.cpp */; };
		D00769251990137800CA4627 /* exec.cpp in Sources */ = {isa = PBXBuildFile; fileRef = D0A0853C13B3ACEE0099B651 /* exec.cpp */; };
		D00769261990137800CA4627 /* expand.cpp in Sources */ = {isa = PBXBuildFile; fileRef = D0A0853D13B3ACEE0099B651 /* expand.cpp */; };
		D00769271990137800CA4627 /* fish_version.cpp in Sources */ = {isa = PBXBuildFile; fileRef = D00F63F019137E9D00FCCDEC /* fish_version.cpp */; };
		D00769281990137800CA4627 /* highlight.cpp in Sources */ = {isa = PBXBuildFile; fileRef = D0A0854713B3ACEE0099B651 /* highlight.cpp */; };
		D00769291990137800CA4627 /* history.cpp in Sources */ = {isa = PBXBuildFile; fileRef = D0A0854813B3ACEE0099B651 /* history.cpp */; };
		D007692A1990137800CA4627 /* kill.cpp in Sources */ = {isa = PBXBuildFile; fileRef = D0A0854F13B3ACEE0099B651 /* kill.cpp */; };
		D007692B1990137800CA4627 /* parser.cpp in Sources */ = {isa = PBXBuildFile; fileRef = D0A0855413B3ACEE0099B651 /* parser.cpp */; };
		D007692C1990137800CA4627 /* parser_keywords.cpp in Sources */ = {isa = PBXBuildFile; fileRef = D0A0855313B3ACEE0099B651 /* parser_keywords.cpp */; };
		D007692D1990137800CA4627 /* proc.cpp in Sources */ = {isa = PBXBuildFile; fileRef = D0A0855713B3ACEE0099B651 /* proc.cpp */; };
		D007692E1990137800CA4627 /* reader.cpp in Sources */ = {isa = PBXBuildFile; fileRef = D0A0855813B3ACEE0099B651 /* reader.cpp */; };
		D007692F1990137800CA4627 /* sanity.cpp in Sources */ = {isa = PBXBuildFile; fileRef = D0A0855913B3ACEE0099B651 /* sanity.cpp */; };
		D00769301990137800CA4627 /* tokenizer.cpp in Sources */ = {isa = PBXBuildFile; fileRef = D0A0855D13B3ACEE0099B651 /* tokenizer.cpp */; };
		D00769311990137800CA4627 /* wildcard.cpp in Sources */ = {isa = PBXBuildFile; fileRef = D0A0856013B3ACEE0099B651 /* wildcard.cpp */; };
		D00769321990137800CA4627 /* wgetopt.cpp in Sources */ = {isa = PBXBuildFile; fileRef = D0A0855F13B3ACEE0099B651 /* wgetopt.cpp */; };
		D00769331990137800CA4627 /* wutil.cpp in Sources */ = {isa = PBXBuildFile; fileRef = D0A0856113B3ACEE0099B651 /* wutil.cpp */; };
		D00769341990137800CA4627 /* input.cpp in Sources */ = {isa = PBXBuildFile; fileRef = D0A0854A13B3ACEE0099B651 /* input.cpp */; };
		D00769351990137800CA4627 /* output.cpp in Sources */ = {isa = PBXBuildFile; fileRef = D0A0855113B3ACEE0099B651 /* output.cpp */; };
		D00769361990137800CA4627 /* intern.cpp in Sources */ = {isa = PBXBuildFile; fileRef = D0A0854B13B3ACEE0099B651 /* intern.cpp */; };
		D00769371990137800CA4627 /* env_universal_common.cpp in Sources */ = {isa = PBXBuildFile; fileRef = D0A0853813B3ACEE0099B651 /* env_universal_common.cpp */; };
		D00769381990137800CA4627 /* pager.cpp in Sources */ = {isa = PBXBuildFile; fileRef = D03238891849D1980032CF2C /* pager.cpp */; };
		D007693A1990137800CA4627 /* parse_tree.cpp in Sources */ = {isa = PBXBuildFile; fileRef = D0C52F351765284C00BFAB82 /* parse_tree.cpp */; };
		D007693B1990137800CA4627 /* parse_productions.cpp in Sources */ = {isa = PBXBuildFile; fileRef = D0FE8EE7179FB75F008C9F21 /* parse_productions.cpp */; };
		D007693D1990137800CA4627 /* libncurses.dylib in Frameworks */ = {isa = PBXBuildFile; fileRef = D0D02A8C15983CFA008E62BD /* libncurses.dylib */; };
		D0076943199013B900CA4627 /* fish_tests.cpp in Sources */ = {isa = PBXBuildFile; fileRef = D0A0854113B3ACEE0099B651 /* fish_tests.cpp */; };
		D00F63F119137E9D00FCCDEC /* fish_version.cpp in Sources */ = {isa = PBXBuildFile; fileRef = D00F63F019137E9D00FCCDEC /* fish_version.cpp */; };
		D00F63F219137E9D00FCCDEC /* fish_version.cpp in Sources */ = {isa = PBXBuildFile; fileRef = D00F63F019137E9D00FCCDEC /* fish_version.cpp */; };
		D01A2D24169B736200767098 /* man1 in Copy Files */ = {isa = PBXBuildFile; fileRef = D01A2D23169B730A00767098 /* man1 */; };
		D01A2D25169B737700767098 /* man1 in CopyFiles */ = {isa = PBXBuildFile; fileRef = D01A2D23169B730A00767098 /* man1 */; };
		D030FBEF1A4A382000F7ADA0 /* input.cpp in Sources */ = {isa = PBXBuildFile; fileRef = D0A0854A13B3ACEE0099B651 /* input.cpp */; };
		D030FBF01A4A382B00F7ADA0 /* event.cpp in Sources */ = {isa = PBXBuildFile; fileRef = D0A0853B13B3ACEE0099B651 /* event.cpp */; };
		D030FBF11A4A384000F7ADA0 /* output.cpp in Sources */ = {isa = PBXBuildFile; fileRef = D0A0855113B3ACEE0099B651 /* output.cpp */; };
		D030FBF21A4A384A00F7ADA0 /* signal.cpp in Sources */ = {isa = PBXBuildFile; fileRef = D0A0855C13B3ACEE0099B651 /* signal.cpp */; };
		D030FBF31A4A386A00F7ADA0 /* reader.cpp in Sources */ = {isa = PBXBuildFile; fileRef = D0A0855813B3ACEE0099B651 /* reader.cpp */; };
		D030FBF41A4A38F300F7ADA0 /* autoload.cpp in Sources */ = {isa = PBXBuildFile; fileRef = D0C6FCC914CFA4B0004CE8AD /* autoload.cpp */; };
		D030FBF51A4A38F300F7ADA0 /* builtin.cpp in Sources */ = {isa = PBXBuildFile; fileRef = D0A0853513B3ACEE0099B651 /* builtin.cpp */; };
		D030FBF61A4A38F300F7ADA0 /* color.cpp in Sources */ = {isa = PBXBuildFile; fileRef = D0B6B0FE14E88BA400AD6C10 /* color.cpp */; };
		D030FBF71A4A38F300F7ADA0 /* complete.cpp in Sources */ = {isa = PBXBuildFile; fileRef = D0A0853713B3ACEE0099B651 /* complete.cpp */; };
		D030FBF81A4A38F300F7ADA0 /* env_universal_common.cpp in Sources */ = {isa = PBXBuildFile; fileRef = D0A0853813B3ACEE0099B651 /* env_universal_common.cpp */; };
		D030FBF91A4A38F300F7ADA0 /* env.cpp in Sources */ = {isa = PBXBuildFile; fileRef = D0A0853A13B3ACEE0099B651 /* env.cpp */; };
		D030FBFA1A4A38F300F7ADA0 /* exec.cpp in Sources */ = {isa = PBXBuildFile; fileRef = D0A0853C13B3ACEE0099B651 /* exec.cpp */; };
		D030FBFB1A4A38F300F7ADA0 /* expand.cpp in Sources */ = {isa = PBXBuildFile; fileRef = D0A0853D13B3ACEE0099B651 /* expand.cpp */; };
		D030FBFC1A4A38F300F7ADA0 /* parse_productions.cpp in Sources */ = {isa = PBXBuildFile; fileRef = D0FE8EE7179FB75F008C9F21 /* parse_productions.cpp */; };
		D030FBFD1A4A38F300F7ADA0 /* parse_tree.cpp in Sources */ = {isa = PBXBuildFile; fileRef = D0C52F351765284C00BFAB82 /* parse_tree.cpp */; };
		D030FBFE1A4A38F300F7ADA0 /* parse_execution.cpp in Sources */ = {isa = PBXBuildFile; fileRef = D052D8091868F7FC003ABCBD /* parse_execution.cpp */; };
		D030FC001A4A38F300F7ADA0 /* function.cpp in Sources */ = {isa = PBXBuildFile; fileRef = D0A0854413B3ACEE0099B651 /* function.cpp */; };
		D030FC011A4A38F300F7ADA0 /* highlight.cpp in Sources */ = {isa = PBXBuildFile; fileRef = D0A0854713B3ACEE0099B651 /* highlight.cpp */; };
		D030FC021A4A38F300F7ADA0 /* history.cpp in Sources */ = {isa = PBXBuildFile; fileRef = D0A0854813B3ACEE0099B651 /* history.cpp */; };
		D030FC031A4A38F300F7ADA0 /* input_common.cpp in Sources */ = {isa = PBXBuildFile; fileRef = D0A0854913B3ACEE0099B651 /* input_common.cpp */; };
		D030FC041A4A38F300F7ADA0 /* intern.cpp in Sources */ = {isa = PBXBuildFile; fileRef = D0A0854B13B3ACEE0099B651 /* intern.cpp */; };
		D030FC051A4A38F300F7ADA0 /* io.cpp in Sources */ = {isa = PBXBuildFile; fileRef = D0A0854C13B3ACEE0099B651 /* io.cpp */; };
		D030FC061A4A38F300F7ADA0 /* iothread.cpp in Sources */ = {isa = PBXBuildFile; fileRef = D0A0854D13B3ACEE0099B651 /* iothread.cpp */; };
		D030FC071A4A38F300F7ADA0 /* kill.cpp in Sources */ = {isa = PBXBuildFile; fileRef = D0A0854F13B3ACEE0099B651 /* kill.cpp */; };
		D030FC081A4A38F300F7ADA0 /* pager.cpp in Sources */ = {isa = PBXBuildFile; fileRef = D03238891849D1980032CF2C /* pager.cpp */; };
		D030FC091A4A38F300F7ADA0 /* parse_util.cpp in Sources */ = {isa = PBXBuildFile; fileRef = D0A0855213B3ACEE0099B651 /* parse_util.cpp */; };
		D030FC0A1A4A38F300F7ADA0 /* parser.cpp in Sources */ = {isa = PBXBuildFile; fileRef = D0A0855413B3ACEE0099B651 /* parser.cpp */; };
		D030FC0B1A4A38F300F7ADA0 /* path.cpp in Sources */ = {isa = PBXBuildFile; fileRef = D0A0855513B3ACEE0099B651 /* path.cpp */; };
		D030FC0C1A4A38F300F7ADA0 /* postfork.cpp in Sources */ = {isa = PBXBuildFile; fileRef = D09B1C1914FC7B5B00F91077 /* postfork.cpp */; };
		D030FC0D1A4A38F300F7ADA0 /* proc.cpp in Sources */ = {isa = PBXBuildFile; fileRef = D0A0855713B3ACEE0099B651 /* proc.cpp */; };
		D030FC0E1A4A38F300F7ADA0 /* sanity.cpp in Sources */ = {isa = PBXBuildFile; fileRef = D0A0855913B3ACEE0099B651 /* sanity.cpp */; };
		D030FC0F1A4A38F300F7ADA0 /* screen.cpp in Sources */ = {isa = PBXBuildFile; fileRef = D0A0855A13B3ACEE0099B651 /* screen.cpp */; };
		D030FC101A4A38F300F7ADA0 /* utf8.cpp in Sources */ = {isa = PBXBuildFile; fileRef = D0C9733718DE5449002D7C81 /* utf8.cpp */; };
		D030FC121A4A38F300F7ADA0 /* wcstringutil.cpp in Sources */ = {isa = PBXBuildFile; fileRef = D0F5B46319CFCDE80090665E /* wcstringutil.cpp */; };
		D030FC131A4A38F300F7ADA0 /* wgetopt.cpp in Sources */ = {isa = PBXBuildFile; fileRef = D0A0855F13B3ACEE0099B651 /* wgetopt.cpp */; };
		D030FC141A4A38F300F7ADA0 /* wildcard.cpp in Sources */ = {isa = PBXBuildFile; fileRef = D0A0856013B3ACEE0099B651 /* wildcard.cpp */; };
		D030FC151A4A391900F7ADA0 /* builtin_test.cpp in Sources */ = {isa = PBXBuildFile; fileRef = D0F3373A1506DE3C00ECEFC0 /* builtin_test.cpp */; };
		D031890C15E36E4600D9CC39 /* base in Resources */ = {isa = PBXBuildFile; fileRef = D031890915E36D9800D9CC39 /* base */; };
		D032388B1849D1980032CF2C /* pager.cpp in Sources */ = {isa = PBXBuildFile; fileRef = D03238891849D1980032CF2C /* pager.cpp */; };
		D033781115DC6D4C00A634BA /* completions in CopyFiles */ = {isa = PBXBuildFile; fileRef = D025C02715D1FEA100B9DB63 /* completions */; };
		D033781215DC6D5200A634BA /* functions in CopyFiles */ = {isa = PBXBuildFile; fileRef = D025C02815D1FEA100B9DB63 /* functions */; };
		D033781315DC6D5400A634BA /* tools in CopyFiles */ = {isa = PBXBuildFile; fileRef = D025C02915D1FEA100B9DB63 /* tools */; };
		D052D80B1868F7FC003ABCBD /* parse_execution.cpp in Sources */ = {isa = PBXBuildFile; fileRef = D052D8091868F7FC003ABCBD /* parse_execution.cpp */; };
		D07B247315BCC15700D4ADB4 /* add-shell in Resources */ = {isa = PBXBuildFile; fileRef = D07B247215BCC15700D4ADB4 /* add-shell */; };
		D07B247615BCC4BE00D4ADB4 /* install.sh in Resources */ = {isa = PBXBuildFile; fileRef = D07B247515BCC4BE00D4ADB4 /* install.sh */; };
		D07D266A15E33B86009E43F6 /* config.fish in CopyFiles */ = {isa = PBXBuildFile; fileRef = D0C4FD9415A7D7EE00212EF1 /* config.fish */; };
		D07D266C15E33B86009E43F6 /* completions in Copy Files */ = {isa = PBXBuildFile; fileRef = D025C02715D1FEA100B9DB63 /* completions */; };
		D07D266D15E33B86009E43F6 /* functions in Copy Files */ = {isa = PBXBuildFile; fileRef = D025C02815D1FEA100B9DB63 /* functions */; };
		D07D266E15E33B86009E43F6 /* tools in Copy Files */ = {isa = PBXBuildFile; fileRef = D025C02915D1FEA100B9DB63 /* tools */; };
		D07D267215E34171009E43F6 /* config.fish in Copy Files */ = {isa = PBXBuildFile; fileRef = D0CBD580159EE48F0024809C /* config.fish */; };
		D0879AC816BF9AAB00E98E56 /* fish_term_icon.icns in Resources */ = {isa = PBXBuildFile; fileRef = D0879AC616BF9A1A00E98E56 /* fish_term_icon.icns */; };
		D0A564FE168D23D800AF6161 /* man in CopyFiles */ = {isa = PBXBuildFile; fileRef = D0A564F1168D0BAB00AF6161 /* man */; };
		D0A56501168D258300AF6161 /* man in Copy Files */ = {isa = PBXBuildFile; fileRef = D0A564F1168D0BAB00AF6161 /* man */; };
		D0C52F371765284C00BFAB82 /* parse_tree.cpp in Sources */ = {isa = PBXBuildFile; fileRef = D0C52F351765284C00BFAB82 /* parse_tree.cpp */; };
		D0C9733818DE5449002D7C81 /* utf8.cpp in Sources */ = {isa = PBXBuildFile; fileRef = D0C9733718DE5449002D7C81 /* utf8.cpp */; };
		D0CBD587159EF0E10024809C /* launch_fish.scpt in Resources */ = {isa = PBXBuildFile; fileRef = D0CBD586159EF0E10024809C /* launch_fish.scpt */; };
		D0D02A67159837AD008E62BD /* complete.cpp in Sources */ = {isa = PBXBuildFile; fileRef = D0A0853713B3ACEE0099B651 /* complete.cpp */; };
		D0D02A69159837B2008E62BD /* env.cpp in Sources */ = {isa = PBXBuildFile; fileRef = D0A0853A13B3ACEE0099B651 /* env.cpp */; };
		D0D02A6A1598381A008E62BD /* exec.cpp in Sources */ = {isa = PBXBuildFile; fileRef = D0A0853C13B3ACEE0099B651 /* exec.cpp */; };
		D0D02A6B1598381F008E62BD /* expand.cpp in Sources */ = {isa = PBXBuildFile; fileRef = D0A0853D13B3ACEE0099B651 /* expand.cpp */; };
		D0D02A6C15983829008E62BD /* highlight.cpp in Sources */ = {isa = PBXBuildFile; fileRef = D0A0854713B3ACEE0099B651 /* highlight.cpp */; };
		D0D02A6D1598382C008E62BD /* history.cpp in Sources */ = {isa = PBXBuildFile; fileRef = D0A0854813B3ACEE0099B651 /* history.cpp */; };
		D0D02A6E15983838008E62BD /* kill.cpp in Sources */ = {isa = PBXBuildFile; fileRef = D0A0854F13B3ACEE0099B651 /* kill.cpp */; };
		D0D02A6F1598383E008E62BD /* parser.cpp in Sources */ = {isa = PBXBuildFile; fileRef = D0A0855413B3ACEE0099B651 /* parser.cpp */; };
		D0D02A7015983842008E62BD /* proc.cpp in Sources */ = {isa = PBXBuildFile; fileRef = D0A0855713B3ACEE0099B651 /* proc.cpp */; };
		D0D02A7115983848008E62BD /* reader.cpp in Sources */ = {isa = PBXBuildFile; fileRef = D0A0855813B3ACEE0099B651 /* reader.cpp */; };
		D0D02A721598384C008E62BD /* sanity.cpp in Sources */ = {isa = PBXBuildFile; fileRef = D0A0855913B3ACEE0099B651 /* sanity.cpp */; };
		D0D02A7315983852008E62BD /* tokenizer.cpp in Sources */ = {isa = PBXBuildFile; fileRef = D0A0855D13B3ACEE0099B651 /* tokenizer.cpp */; };
		D0D02A7415983857008E62BD /* wildcard.cpp in Sources */ = {isa = PBXBuildFile; fileRef = D0A0856013B3ACEE0099B651 /* wildcard.cpp */; };
		D0D02A751598385E008E62BD /* wgetopt.cpp in Sources */ = {isa = PBXBuildFile; fileRef = D0A0855F13B3ACEE0099B651 /* wgetopt.cpp */; };
		D0D02A7615983869008E62BD /* wutil.cpp in Sources */ = {isa = PBXBuildFile; fileRef = D0A0856113B3ACEE0099B651 /* wutil.cpp */; };
		D0D02A7715983875008E62BD /* input.cpp in Sources */ = {isa = PBXBuildFile; fileRef = D0A0854A13B3ACEE0099B651 /* input.cpp */; };
		D0D02A781598387E008E62BD /* output.cpp in Sources */ = {isa = PBXBuildFile; fileRef = D0A0855113B3ACEE0099B651 /* output.cpp */; };
		D0D02A7915983888008E62BD /* intern.cpp in Sources */ = {isa = PBXBuildFile; fileRef = D0A0854B13B3ACEE0099B651 /* intern.cpp */; };
		D0D02A7B15983928008E62BD /* env_universal_common.cpp in Sources */ = {isa = PBXBuildFile; fileRef = D0A0853813B3ACEE0099B651 /* env_universal_common.cpp */; };
		D0D02A7C159839D5008E62BD /* autoload.cpp in Sources */ = {isa = PBXBuildFile; fileRef = D0C6FCC914CFA4B0004CE8AD /* autoload.cpp */; };
		D0D02A7D159839D5008E62BD /* builtin_test.cpp in Sources */ = {isa = PBXBuildFile; fileRef = D0F3373A1506DE3C00ECEFC0 /* builtin_test.cpp */; };
		D0D02A7E159839D5008E62BD /* color.cpp in Sources */ = {isa = PBXBuildFile; fileRef = D0B6B0FE14E88BA400AD6C10 /* color.cpp */; };
		D0D02A7F159839D5008E62BD /* common.cpp in Sources */ = {isa = PBXBuildFile; fileRef = D0A0853613B3ACEE0099B651 /* common.cpp */; };
		D0D02A80159839D5008E62BD /* event.cpp in Sources */ = {isa = PBXBuildFile; fileRef = D0A0853B13B3ACEE0099B651 /* event.cpp */; };
		D0D02A81159839D5008E62BD /* input_common.cpp in Sources */ = {isa = PBXBuildFile; fileRef = D0A0854913B3ACEE0099B651 /* input_common.cpp */; };
		D0D02A82159839D5008E62BD /* io.cpp in Sources */ = {isa = PBXBuildFile; fileRef = D0A0854C13B3ACEE0099B651 /* io.cpp */; };
		D0D02A83159839D5008E62BD /* iothread.cpp in Sources */ = {isa = PBXBuildFile; fileRef = D0A0854D13B3ACEE0099B651 /* iothread.cpp */; };
		D0D02A84159839D5008E62BD /* parse_util.cpp in Sources */ = {isa = PBXBuildFile; fileRef = D0A0855213B3ACEE0099B651 /* parse_util.cpp */; };
		D0D02A85159839D5008E62BD /* path.cpp in Sources */ = {isa = PBXBuildFile; fileRef = D0A0855513B3ACEE0099B651 /* path.cpp */; };
		D0D02A86159839D5008E62BD /* postfork.cpp in Sources */ = {isa = PBXBuildFile; fileRef = D09B1C1914FC7B5B00F91077 /* postfork.cpp */; };
		D0D02A87159839D5008E62BD /* screen.cpp in Sources */ = {isa = PBXBuildFile; fileRef = D0A0855A13B3ACEE0099B651 /* screen.cpp */; };
		D0D02A88159839D5008E62BD /* signal.cpp in Sources */ = {isa = PBXBuildFile; fileRef = D0A0855C13B3ACEE0099B651 /* signal.cpp */; };
		D0D02A89159839DF008E62BD /* fish.cpp in Sources */ = {isa = PBXBuildFile; fileRef = D0A0854213B3ACEE0099B651 /* fish.cpp */; };
		D0D02A8D15983CFA008E62BD /* libncurses.dylib in Frameworks */ = {isa = PBXBuildFile; fileRef = D0D02A8C15983CFA008E62BD /* libncurses.dylib */; };
		D0D02A8F15983D8F008E62BD /* parser_keywords.cpp in Sources */ = {isa = PBXBuildFile; fileRef = D0A0855313B3ACEE0099B651 /* parser_keywords.cpp */; };
		D0D02AD615986492008E62BD /* fish_indent.cpp in Sources */ = {isa = PBXBuildFile; fileRef = D0A0853F13B3ACEE0099B651 /* fish_indent.cpp */; };
		D0D02AD715986498008E62BD /* print_help.cpp in Sources */ = {isa = PBXBuildFile; fileRef = D0A0855613B3ACEE0099B651 /* print_help.cpp */; };
		D0D02AD81598649E008E62BD /* common.cpp in Sources */ = {isa = PBXBuildFile; fileRef = D0A0853613B3ACEE0099B651 /* common.cpp */; };
		D0D02AD9159864A6008E62BD /* parser_keywords.cpp in Sources */ = {isa = PBXBuildFile; fileRef = D0A0855313B3ACEE0099B651 /* parser_keywords.cpp */; };
		D0D02ADA159864AB008E62BD /* wutil.cpp in Sources */ = {isa = PBXBuildFile; fileRef = D0A0856113B3ACEE0099B651 /* wutil.cpp */; };
		D0D02ADB159864C2008E62BD /* tokenizer.cpp in Sources */ = {isa = PBXBuildFile; fileRef = D0A0855D13B3ACEE0099B651 /* tokenizer.cpp */; };
		D0D02ADC159864D5008E62BD /* libncurses.dylib in Frameworks */ = {isa = PBXBuildFile; fileRef = D0D02A8C15983CFA008E62BD /* libncurses.dylib */; };
		D0D2694915983772005D9B9C /* function.cpp in Sources */ = {isa = PBXBuildFile; fileRef = D0A0854413B3ACEE0099B651 /* function.cpp */; };
		D0D2694A15983779005D9B9C /* builtin.cpp in Sources */ = {isa = PBXBuildFile; fileRef = D0A0853513B3ACEE0099B651 /* builtin.cpp */; };
		D0F019F115A977140034B3B1 /* fish in CopyFiles */ = {isa = PBXBuildFile; fileRef = D0D2693C159835CA005D9B9C /* fish */; };
		D0F019F315A977290034B3B1 /* fish_indent in CopyFiles */ = {isa = PBXBuildFile; fileRef = D0D02AD01598642A008E62BD /* fish_indent */; };
		D0F019F815A977AB0034B3B1 /* config.fish in CopyFiles */ = {isa = PBXBuildFile; fileRef = D0CBD580159EE48F0024809C /* config.fish */; };
		D0F019FD15A977CA0034B3B1 /* config.fish in CopyFiles */ = {isa = PBXBuildFile; fileRef = D0C4FD9415A7D7EE00212EF1 /* config.fish */; };
		D0F01A0315A978910034B3B1 /* osx_fish_launcher.m in Sources */ = {isa = PBXBuildFile; fileRef = D0D02AFA159871B2008E62BD /* osx_fish_launcher.m */; };
		D0F01A0515A978A10034B3B1 /* Foundation.framework in Frameworks */ = {isa = PBXBuildFile; fileRef = D0CBD583159EEE010024809C /* Foundation.framework */; };
		D0F5B46519CFCDE80090665E /* wcstringutil.cpp in Sources */ = {isa = PBXBuildFile; fileRef = D0F5B46319CFCDE80090665E /* wcstringutil.cpp */; };
		D0F5B46619CFCEBC0090665E /* wcstringutil.cpp in Sources */ = {isa = PBXBuildFile; fileRef = D0F5B46319CFCDE80090665E /* wcstringutil.cpp */; };
		D0FE8EE8179FB760008C9F21 /* parse_productions.cpp in Sources */ = {isa = PBXBuildFile; fileRef = D0FE8EE7179FB75F008C9F21 /* parse_productions.cpp */; };
/* End PBXBuildFile section */

/* Begin PBXContainerItemProxy section */
		D031890715E36CC000D9CC39 /* PBXContainerItemProxy */ = {
			isa = PBXContainerItemProxy;
			containerPortal = D0A084F213B3AC130099B651 /* Project object */;
			proxyType = 1;
			remoteGlobalIDString = D0F019EC15A976F30034B3B1;
			remoteInfo = base;
		};
		D07D265815E33B86009E43F6 /* PBXContainerItemProxy */ = {
			isa = PBXContainerItemProxy;
			containerPortal = D0A084F213B3AC130099B651 /* Project object */;
			proxyType = 1;
			remoteGlobalIDString = D0D2693B159835CA005D9B9C;
			remoteInfo = fish_shell;
		};
		D07D265E15E33B86009E43F6 /* PBXContainerItemProxy */ = {
			isa = PBXContainerItemProxy;
			containerPortal = D0A084F213B3AC130099B651 /* Project object */;
			proxyType = 1;
			remoteGlobalIDString = D0D02ACF1598642A008E62BD;
			remoteInfo = fish_indent;
		};
		D0A564EE168D09C000AF6161 /* PBXContainerItemProxy */ = {
			isa = PBXContainerItemProxy;
			containerPortal = D0A084F213B3AC130099B651 /* Project object */;
			proxyType = 1;
			remoteGlobalIDString = D0A564E6168CFDD800AF6161;
			remoteInfo = man_pages;
		};
		D0A564FF168D257900AF6161 /* PBXContainerItemProxy */ = {
			isa = PBXContainerItemProxy;
			containerPortal = D0A084F213B3AC130099B651 /* Project object */;
			proxyType = 1;
			remoteGlobalIDString = D0A564E6168CFDD800AF6161;
			remoteInfo = man_pages;
		};
		D0F01A1215AA36280034B3B1 /* PBXContainerItemProxy */ = {
			isa = PBXContainerItemProxy;
			containerPortal = D0A084F213B3AC130099B651 /* Project object */;
			proxyType = 1;
			remoteGlobalIDString = D0D2693B159835CA005D9B9C;
			remoteInfo = fish_shell;
		};
		D0F01A1615AA36300034B3B1 /* PBXContainerItemProxy */ = {
			isa = PBXContainerItemProxy;
			containerPortal = D0A084F213B3AC130099B651 /* Project object */;
			proxyType = 1;
			remoteGlobalIDString = D0D02ACF1598642A008E62BD;
			remoteInfo = fish_indent;
		};
/* End PBXContainerItemProxy section */

/* Begin PBXCopyFilesBuildPhase section */
		D01A2C9B16964C8200767098 /* Copy Files */ = {
			isa = PBXCopyFilesBuildPhase;
			buildActionMask = 2147483647;
			dstPath = base/share/man;
			dstSubfolderSpec = 1;
			files = (
				D01A2D24169B736200767098 /* man1 in Copy Files */,
			);
			name = "Copy Files";
			runOnlyForDeploymentPostprocessing = 0;
		};
		D01A2CA716965ADD00767098 /* CopyFiles */ = {
			isa = PBXCopyFilesBuildPhase;
			buildActionMask = 8;
			dstPath = "${INSTALL_PATH}/share/man/";
			dstSubfolderSpec = 0;
			files = (
				D01A2D25169B737700767098 /* man1 in CopyFiles */,
			);
			runOnlyForDeploymentPostprocessing = 1;
		};
		D033780F15DC6D2A00A634BA /* CopyFiles */ = {
			isa = PBXCopyFilesBuildPhase;
			buildActionMask = 2147483647;
			dstPath = base/share/fish;
			dstSubfolderSpec = 1;
			files = (
				D033781115DC6D4C00A634BA /* completions in CopyFiles */,
				D033781215DC6D5200A634BA /* functions in CopyFiles */,
				D033781315DC6D5400A634BA /* tools in CopyFiles */,
				D0A564FE168D23D800AF6161 /* man in CopyFiles */,
			);
			runOnlyForDeploymentPostprocessing = 0;
		};
		D07D266915E33B86009E43F6 /* CopyFiles */ = {
			isa = PBXCopyFilesBuildPhase;
			buildActionMask = 8;
			dstPath = "${INSTALL_PATH}/etc/fish";
			dstSubfolderSpec = 0;
			files = (
				D07D266A15E33B86009E43F6 /* config.fish in CopyFiles */,
			);
			runOnlyForDeploymentPostprocessing = 1;
		};
		D07D266B15E33B86009E43F6 /* Copy Files */ = {
			isa = PBXCopyFilesBuildPhase;
			buildActionMask = 8;
			dstPath = "${INSTALL_PATH}/share/fish";
			dstSubfolderSpec = 0;
			files = (
				D07D267215E34171009E43F6 /* config.fish in Copy Files */,
				D07D266C15E33B86009E43F6 /* completions in Copy Files */,
				D07D266D15E33B86009E43F6 /* functions in Copy Files */,
				D07D266E15E33B86009E43F6 /* tools in Copy Files */,
				D0A56501168D258300AF6161 /* man in Copy Files */,
			);
			name = "Copy Files";
			runOnlyForDeploymentPostprocessing = 1;
		};
		D0F019F015A977010034B3B1 /* CopyFiles */ = {
			isa = PBXCopyFilesBuildPhase;
			buildActionMask = 2147483647;
			dstPath = base/bin;
			dstSubfolderSpec = 1;
			files = (
				D0F019F115A977140034B3B1 /* fish in CopyFiles */,
				D0F019F315A977290034B3B1 /* fish_indent in CopyFiles */,
			);
			runOnlyForDeploymentPostprocessing = 0;
		};
		D0F019F715A977A00034B3B1 /* CopyFiles */ = {
			isa = PBXCopyFilesBuildPhase;
			buildActionMask = 2147483647;
			dstPath = base/share/fish;
			dstSubfolderSpec = 1;
			files = (
				D0F019F815A977AB0034B3B1 /* config.fish in CopyFiles */,
			);
			runOnlyForDeploymentPostprocessing = 0;
		};
		D0F019FC15A977B40034B3B1 /* CopyFiles */ = {
			isa = PBXCopyFilesBuildPhase;
			buildActionMask = 2147483647;
			dstPath = base/etc/fish;
			dstSubfolderSpec = 1;
			files = (
				D0F019FD15A977CA0034B3B1 /* config.fish in CopyFiles */,
			);
			runOnlyForDeploymentPostprocessing = 0;
		};
/* End PBXCopyFilesBuildPhase section */

/* Begin PBXFileReference section */
		D00769421990137800CA4627 /* fish_tests */ = {isa = PBXFileReference; explicitFileType = "compiled.mach-o.executable"; includeInIndex = 0; path = fish_tests; sourceTree = BUILT_PRODUCTS_DIR; };
		D00F63F019137E9D00FCCDEC /* fish_version.cpp */ = {isa = PBXFileReference; fileEncoding = 4; lastKnownFileType = sourcecode.cpp.cpp; path = fish_version.cpp; sourceTree = "<group>"; };
		D01A2D23169B730A00767098 /* man1 */ = {isa = PBXFileReference; lastKnownFileType = text; name = man1; path = pages_for_manpath/man1; sourceTree = BUILT_PRODUCTS_DIR; };
		D025C02715D1FEA100B9DB63 /* completions */ = {isa = PBXFileReference; lastKnownFileType = folder; name = completions; path = share/completions; sourceTree = "<group>"; };
		D025C02815D1FEA100B9DB63 /* functions */ = {isa = PBXFileReference; lastKnownFileType = folder; name = functions; path = share/functions; sourceTree = "<group>"; };
		D025C02915D1FEA100B9DB63 /* tools */ = {isa = PBXFileReference; lastKnownFileType = folder; name = tools; path = share/tools; sourceTree = "<group>"; };
		D031890915E36D9800D9CC39 /* base */ = {isa = PBXFileReference; lastKnownFileType = text; path = base; sourceTree = BUILT_PRODUCTS_DIR; };
		D03238891849D1980032CF2C /* pager.cpp */ = {isa = PBXFileReference; fileEncoding = 4; lastKnownFileType = sourcecode.cpp.cpp; path = pager.cpp; sourceTree = "<group>"; };
		D032388A1849D1980032CF2C /* pager.h */ = {isa = PBXFileReference; fileEncoding = 4; lastKnownFileType = sourcecode.c.h; path = pager.h; sourceTree = "<group>"; };
		D03EE83814DF88B200FC7150 /* lru.h */ = {isa = PBXFileReference; lastKnownFileType = sourcecode.c.h; path = lru.h; sourceTree = "<group>"; };
		D052D8091868F7FC003ABCBD /* parse_execution.cpp */ = {isa = PBXFileReference; fileEncoding = 4; lastKnownFileType = sourcecode.cpp.cpp; path = parse_execution.cpp; sourceTree = "<group>"; };
		D052D80A1868F7FC003ABCBD /* parse_execution.h */ = {isa = PBXFileReference; fileEncoding = 4; lastKnownFileType = sourcecode.c.h; path = parse_execution.h; sourceTree = "<group>"; };
		D07B247215BCC15700D4ADB4 /* add-shell */ = {isa = PBXFileReference; fileEncoding = 4; lastKnownFileType = text.script.sh; name = "add-shell"; path = "build_tools/osx_package_scripts/add-shell"; sourceTree = "<group>"; };
		D07B247515BCC4BE00D4ADB4 /* install.sh */ = {isa = PBXFileReference; fileEncoding = 4; lastKnownFileType = text.script.sh; name = install.sh; path = osx/install.sh; sourceTree = "<group>"; };
		D0879AC616BF9A1A00E98E56 /* fish_term_icon.icns */ = {isa = PBXFileReference; lastKnownFileType = image.icns; name = fish_term_icon.icns; path = osx/fish_term_icon.icns; sourceTree = "<group>"; };
		D09B1C1914FC7B5B00F91077 /* postfork.cpp */ = {isa = PBXFileReference; lastKnownFileType = sourcecode.cpp.cpp; path = postfork.cpp; sourceTree = "<group>"; };
		D09B1C1A14FC7B5B00F91077 /* postfork.h */ = {isa = PBXFileReference; lastKnownFileType = sourcecode.c.h; path = postfork.h; sourceTree = "<group>"; };
		D0A0850313B3ACEE0099B651 /* builtin.h */ = {isa = PBXFileReference; fileEncoding = 4; lastKnownFileType = sourcecode.c.h; path = builtin.h; sourceTree = "<group>"; };
		D0A0850413B3ACEE0099B651 /* common.h */ = {isa = PBXFileReference; fileEncoding = 4; lastKnownFileType = sourcecode.c.h; path = common.h; sourceTree = "<group>"; };
		D0A0850513B3ACEE0099B651 /* complete.h */ = {isa = PBXFileReference; fileEncoding = 4; lastKnownFileType = sourcecode.c.h; path = complete.h; sourceTree = "<group>"; };
		D0A0850613B3ACEE0099B651 /* config.h */ = {isa = PBXFileReference; fileEncoding = 4; lastKnownFileType = sourcecode.c.h; path = config.h; sourceTree = "<group>"; };
		D0A0850713B3ACEE0099B651 /* env_universal_common.h */ = {isa = PBXFileReference; fileEncoding = 4; lastKnownFileType = sourcecode.c.h; path = env_universal_common.h; sourceTree = "<group>"; };
		D0A0850913B3ACEE0099B651 /* env.h */ = {isa = PBXFileReference; fileEncoding = 4; lastKnownFileType = sourcecode.c.h; path = env.h; sourceTree = "<group>"; };
		D0A0850A13B3ACEE0099B651 /* event.h */ = {isa = PBXFileReference; fileEncoding = 4; lastKnownFileType = sourcecode.c.h; path = event.h; sourceTree = "<group>"; };
		D0A0850B13B3ACEE0099B651 /* exec.h */ = {isa = PBXFileReference; fileEncoding = 4; lastKnownFileType = sourcecode.c.h; path = exec.h; sourceTree = "<group>"; };
		D0A0850C13B3ACEE0099B651 /* expand.h */ = {isa = PBXFileReference; fileEncoding = 4; lastKnownFileType = sourcecode.c.h; path = expand.h; sourceTree = "<group>"; };
		D0A0850D13B3ACEE0099B651 /* fallback.h */ = {isa = PBXFileReference; fileEncoding = 4; lastKnownFileType = sourcecode.c.h; path = fallback.h; sourceTree = "<group>"; };
		D0A0850E13B3ACEE0099B651 /* function.h */ = {isa = PBXFileReference; fileEncoding = 4; lastKnownFileType = sourcecode.c.h; path = function.h; sourceTree = "<group>"; };
		D0A0851113B3ACEE0099B651 /* highlight.h */ = {isa = PBXFileReference; fileEncoding = 4; lastKnownFileType = sourcecode.c.h; path = highlight.h; sourceTree = "<group>"; };
		D0A0851213B3ACEE0099B651 /* history.h */ = {isa = PBXFileReference; fileEncoding = 4; lastKnownFileType = sourcecode.c.h; path = history.h; sourceTree = "<group>"; };
		D0A0851313B3ACEE0099B651 /* input_common.h */ = {isa = PBXFileReference; fileEncoding = 4; lastKnownFileType = sourcecode.c.h; path = input_common.h; sourceTree = "<group>"; };
		D0A0851413B3ACEE0099B651 /* input.h */ = {isa = PBXFileReference; fileEncoding = 4; lastKnownFileType = sourcecode.c.h; path = input.h; sourceTree = "<group>"; };
		D0A0851513B3ACEE0099B651 /* intern.h */ = {isa = PBXFileReference; fileEncoding = 4; lastKnownFileType = sourcecode.c.h; path = intern.h; sourceTree = "<group>"; };
		D0A0851613B3ACEE0099B651 /* io.h */ = {isa = PBXFileReference; fileEncoding = 4; lastKnownFileType = sourcecode.c.h; path = io.h; sourceTree = "<group>"; };
		D0A0851713B3ACEE0099B651 /* iothread.h */ = {isa = PBXFileReference; fileEncoding = 4; lastKnownFileType = sourcecode.c.h; path = iothread.h; sourceTree = "<group>"; };
		D0A0851813B3ACEE0099B651 /* kill.h */ = {isa = PBXFileReference; fileEncoding = 4; lastKnownFileType = sourcecode.c.h; path = kill.h; sourceTree = "<group>"; };
		D0A0851913B3ACEE0099B651 /* mimedb.h */ = {isa = PBXFileReference; fileEncoding = 4; lastKnownFileType = sourcecode.c.h; path = mimedb.h; sourceTree = "<group>"; };
		D0A0851A13B3ACEE0099B651 /* output.h */ = {isa = PBXFileReference; fileEncoding = 4; lastKnownFileType = sourcecode.c.h; path = output.h; sourceTree = "<group>"; };
		D0A0851B13B3ACEE0099B651 /* parse_util.h */ = {isa = PBXFileReference; fileEncoding = 4; lastKnownFileType = sourcecode.c.h; path = parse_util.h; sourceTree = "<group>"; };
		D0A0851C13B3ACEE0099B651 /* parser_keywords.h */ = {isa = PBXFileReference; fileEncoding = 4; lastKnownFileType = sourcecode.c.h; path = parser_keywords.h; sourceTree = "<group>"; };
		D0A0851D13B3ACEE0099B651 /* parser.h */ = {isa = PBXFileReference; fileEncoding = 4; lastKnownFileType = sourcecode.c.h; path = parser.h; sourceTree = "<group>"; };
		D0A0851E13B3ACEE0099B651 /* path.h */ = {isa = PBXFileReference; fileEncoding = 4; lastKnownFileType = sourcecode.c.h; path = path.h; sourceTree = "<group>"; };
		D0A0851F13B3ACEE0099B651 /* print_help.h */ = {isa = PBXFileReference; fileEncoding = 4; lastKnownFileType = sourcecode.c.h; path = print_help.h; sourceTree = "<group>"; };
		D0A0852013B3ACEE0099B651 /* proc.h */ = {isa = PBXFileReference; fileEncoding = 4; lastKnownFileType = sourcecode.c.h; path = proc.h; sourceTree = "<group>"; };
		D0A0852113B3ACEE0099B651 /* reader.h */ = {isa = PBXFileReference; fileEncoding = 4; lastKnownFileType = sourcecode.c.h; path = reader.h; sourceTree = "<group>"; };
		D0A0852213B3ACEE0099B651 /* sanity.h */ = {isa = PBXFileReference; fileEncoding = 4; lastKnownFileType = sourcecode.c.h; path = sanity.h; sourceTree = "<group>"; };
		D0A0852313B3ACEE0099B651 /* screen.h */ = {isa = PBXFileReference; fileEncoding = 4; lastKnownFileType = sourcecode.c.h; path = screen.h; sourceTree = "<group>"; };
		D0A0852413B3ACEE0099B651 /* signal.h */ = {isa = PBXFileReference; fileEncoding = 4; lastKnownFileType = sourcecode.c.h; path = signal.h; sourceTree = "<group>"; };
		D0A0852513B3ACEE0099B651 /* tokenizer.h */ = {isa = PBXFileReference; fileEncoding = 4; lastKnownFileType = sourcecode.c.h; path = tokenizer.h; sourceTree = "<group>"; };
		D0A0852613B3ACEE0099B651 /* util.h */ = {isa = PBXFileReference; fileEncoding = 4; lastKnownFileType = sourcecode.c.h; path = util.h; sourceTree = "<group>"; };
		D0A0852713B3ACEE0099B651 /* wgetopt.h */ = {isa = PBXFileReference; fileEncoding = 4; lastKnownFileType = sourcecode.c.h; path = wgetopt.h; sourceTree = "<group>"; };
		D0A0852813B3ACEE0099B651 /* wildcard.h */ = {isa = PBXFileReference; fileEncoding = 4; lastKnownFileType = sourcecode.c.h; path = wildcard.h; sourceTree = "<group>"; };
		D0A0852913B3ACEE0099B651 /* wutil.h */ = {isa = PBXFileReference; fileEncoding = 4; lastKnownFileType = sourcecode.c.h; path = wutil.h; sourceTree = "<group>"; };
		D0A0852A13B3ACEE0099B651 /* xdgmime.h */ = {isa = PBXFileReference; fileEncoding = 4; lastKnownFileType = sourcecode.c.h; path = xdgmime.h; sourceTree = "<group>"; };
		D0A0852B13B3ACEE0099B651 /* xdgmimealias.h */ = {isa = PBXFileReference; fileEncoding = 4; lastKnownFileType = sourcecode.c.h; path = xdgmimealias.h; sourceTree = "<group>"; };
		D0A0852C13B3ACEE0099B651 /* xdgmimeglob.h */ = {isa = PBXFileReference; fileEncoding = 4; lastKnownFileType = sourcecode.c.h; path = xdgmimeglob.h; sourceTree = "<group>"; };
		D0A0852D13B3ACEE0099B651 /* xdgmimeint.h */ = {isa = PBXFileReference; fileEncoding = 4; lastKnownFileType = sourcecode.c.h; path = xdgmimeint.h; sourceTree = "<group>"; };
		D0A0852E13B3ACEE0099B651 /* xdgmimemagic.h */ = {isa = PBXFileReference; fileEncoding = 4; lastKnownFileType = sourcecode.c.h; path = xdgmimemagic.h; sourceTree = "<group>"; };
		D0A0852F13B3ACEE0099B651 /* xdgmimeparent.h */ = {isa = PBXFileReference; fileEncoding = 4; lastKnownFileType = sourcecode.c.h; path = xdgmimeparent.h; sourceTree = "<group>"; };
		D0A0853013B3ACEE0099B651 /* builtin_commandline.cpp */ = {isa = PBXFileReference; fileEncoding = 4; lastKnownFileType = sourcecode.cpp.cpp; path = builtin_commandline.cpp; sourceTree = "<group>"; };
		D0A0853113B3ACEE0099B651 /* builtin_complete.cpp */ = {isa = PBXFileReference; fileEncoding = 4; lastKnownFileType = sourcecode.cpp.cpp; path = builtin_complete.cpp; sourceTree = "<group>"; };
		D0A0853213B3ACEE0099B651 /* builtin_jobs.cpp */ = {isa = PBXFileReference; fileEncoding = 4; lastKnownFileType = sourcecode.cpp.cpp; path = builtin_jobs.cpp; sourceTree = "<group>"; };
		D0A0853313B3ACEE0099B651 /* builtin_set.cpp */ = {isa = PBXFileReference; fileEncoding = 4; lastKnownFileType = sourcecode.cpp.cpp; path = builtin_set.cpp; sourceTree = "<group>"; };
		D0A0853413B3ACEE0099B651 /* builtin_ulimit.cpp */ = {isa = PBXFileReference; fileEncoding = 4; lastKnownFileType = sourcecode.cpp.cpp; path = builtin_ulimit.cpp; sourceTree = "<group>"; };
		D0A0853513B3ACEE0099B651 /* builtin.cpp */ = {isa = PBXFileReference; fileEncoding = 4; lastKnownFileType = sourcecode.cpp.cpp; path = builtin.cpp; sourceTree = "<group>"; };
		D0A0853613B3ACEE0099B651 /* common.cpp */ = {isa = PBXFileReference; fileEncoding = 4; lastKnownFileType = sourcecode.cpp.cpp; path = common.cpp; sourceTree = "<group>"; };
		D0A0853713B3ACEE0099B651 /* complete.cpp */ = {isa = PBXFileReference; fileEncoding = 4; lastKnownFileType = sourcecode.cpp.cpp; path = complete.cpp; sourceTree = "<group>"; };
		D0A0853813B3ACEE0099B651 /* env_universal_common.cpp */ = {isa = PBXFileReference; fileEncoding = 4; lastKnownFileType = sourcecode.cpp.cpp; path = env_universal_common.cpp; sourceTree = "<group>"; };
		D0A0853A13B3ACEE0099B651 /* env.cpp */ = {isa = PBXFileReference; fileEncoding = 4; lastKnownFileType = sourcecode.cpp.cpp; path = env.cpp; sourceTree = "<group>"; };
		D0A0853B13B3ACEE0099B651 /* event.cpp */ = {isa = PBXFileReference; fileEncoding = 4; lastKnownFileType = sourcecode.cpp.cpp; lineEnding = 0; path = event.cpp; sourceTree = "<group>"; xcLanguageSpecificationIdentifier = xcode.lang.cpp; };
		D0A0853C13B3ACEE0099B651 /* exec.cpp */ = {isa = PBXFileReference; fileEncoding = 4; lastKnownFileType = sourcecode.cpp.cpp; path = exec.cpp; sourceTree = "<group>"; };
		D0A0853D13B3ACEE0099B651 /* expand.cpp */ = {isa = PBXFileReference; fileEncoding = 4; lastKnownFileType = sourcecode.cpp.cpp; path = expand.cpp; sourceTree = "<group>"; };
		D0A0853E13B3ACEE0099B651 /* fallback.cpp */ = {isa = PBXFileReference; fileEncoding = 4; lastKnownFileType = sourcecode.cpp.cpp; path = fallback.cpp; sourceTree = "<group>"; };
		D0A0853F13B3ACEE0099B651 /* fish_indent.cpp */ = {isa = PBXFileReference; fileEncoding = 4; lastKnownFileType = sourcecode.cpp.cpp; path = fish_indent.cpp; sourceTree = "<group>"; };
		D0A0854113B3ACEE0099B651 /* fish_tests.cpp */ = {isa = PBXFileReference; fileEncoding = 4; lastKnownFileType = sourcecode.cpp.cpp; path = fish_tests.cpp; sourceTree = "<group>"; };
		D0A0854213B3ACEE0099B651 /* fish.cpp */ = {isa = PBXFileReference; fileEncoding = 4; lastKnownFileType = sourcecode.cpp.cpp; path = fish.cpp; sourceTree = "<group>"; };
		D0A0854413B3ACEE0099B651 /* function.cpp */ = {isa = PBXFileReference; fileEncoding = 4; lastKnownFileType = sourcecode.cpp.cpp; path = function.cpp; sourceTree = "<group>"; };
		D0A0854713B3ACEE0099B651 /* highlight.cpp */ = {isa = PBXFileReference; fileEncoding = 4; lastKnownFileType = sourcecode.cpp.cpp; path = highlight.cpp; sourceTree = "<group>"; };
		D0A0854813B3ACEE0099B651 /* history.cpp */ = {isa = PBXFileReference; fileEncoding = 4; lastKnownFileType = sourcecode.cpp.cpp; path = history.cpp; sourceTree = "<group>"; };
		D0A0854913B3ACEE0099B651 /* input_common.cpp */ = {isa = PBXFileReference; fileEncoding = 4; lastKnownFileType = sourcecode.cpp.cpp; path = input_common.cpp; sourceTree = "<group>"; };
		D0A0854A13B3ACEE0099B651 /* input.cpp */ = {isa = PBXFileReference; fileEncoding = 4; lastKnownFileType = sourcecode.cpp.cpp; path = input.cpp; sourceTree = "<group>"; };
		D0A0854B13B3ACEE0099B651 /* intern.cpp */ = {isa = PBXFileReference; fileEncoding = 4; lastKnownFileType = sourcecode.cpp.cpp; path = intern.cpp; sourceTree = "<group>"; };
		D0A0854C13B3ACEE0099B651 /* io.cpp */ = {isa = PBXFileReference; fileEncoding = 4; lastKnownFileType = sourcecode.cpp.cpp; path = io.cpp; sourceTree = "<group>"; };
		D0A0854D13B3ACEE0099B651 /* iothread.cpp */ = {isa = PBXFileReference; fileEncoding = 4; lastKnownFileType = sourcecode.cpp.cpp; path = iothread.cpp; sourceTree = "<group>"; };
		D0A0854E13B3ACEE0099B651 /* key_reader.cpp */ = {isa = PBXFileReference; fileEncoding = 4; lastKnownFileType = sourcecode.cpp.cpp; path = key_reader.cpp; sourceTree = "<group>"; };
		D0A0854F13B3ACEE0099B651 /* kill.cpp */ = {isa = PBXFileReference; fileEncoding = 4; lastKnownFileType = sourcecode.cpp.cpp; path = kill.cpp; sourceTree = "<group>"; };
		D0A0855013B3ACEE0099B651 /* mimedb.cpp */ = {isa = PBXFileReference; fileEncoding = 4; lastKnownFileType = sourcecode.cpp.cpp; path = mimedb.cpp; sourceTree = "<group>"; };
		D0A0855113B3ACEE0099B651 /* output.cpp */ = {isa = PBXFileReference; fileEncoding = 4; lastKnownFileType = sourcecode.cpp.cpp; path = output.cpp; sourceTree = "<group>"; };
		D0A0855213B3ACEE0099B651 /* parse_util.cpp */ = {isa = PBXFileReference; fileEncoding = 4; lastKnownFileType = sourcecode.cpp.cpp; path = parse_util.cpp; sourceTree = "<group>"; };
		D0A0855313B3ACEE0099B651 /* parser_keywords.cpp */ = {isa = PBXFileReference; fileEncoding = 4; lastKnownFileType = sourcecode.cpp.cpp; path = parser_keywords.cpp; sourceTree = "<group>"; };
		D0A0855413B3ACEE0099B651 /* parser.cpp */ = {isa = PBXFileReference; fileEncoding = 4; lastKnownFileType = sourcecode.cpp.cpp; lineEnding = 0; path = parser.cpp; sourceTree = "<group>"; xcLanguageSpecificationIdentifier = xcode.lang.cpp; };
		D0A0855513B3ACEE0099B651 /* path.cpp */ = {isa = PBXFileReference; fileEncoding = 4; lastKnownFileType = sourcecode.cpp.cpp; path = path.cpp; sourceTree = "<group>"; };
		D0A0855613B3ACEE0099B651 /* print_help.cpp */ = {isa = PBXFileReference; fileEncoding = 4; lastKnownFileType = sourcecode.cpp.cpp; path = print_help.cpp; sourceTree = "<group>"; };
		D0A0855713B3ACEE0099B651 /* proc.cpp */ = {isa = PBXFileReference; fileEncoding = 4; lastKnownFileType = sourcecode.cpp.cpp; path = proc.cpp; sourceTree = "<group>"; };
		D0A0855813B3ACEE0099B651 /* reader.cpp */ = {isa = PBXFileReference; fileEncoding = 4; lastKnownFileType = sourcecode.cpp.cpp; path = reader.cpp; sourceTree = "<group>"; };
		D0A0855913B3ACEE0099B651 /* sanity.cpp */ = {isa = PBXFileReference; fileEncoding = 4; lastKnownFileType = sourcecode.cpp.cpp; path = sanity.cpp; sourceTree = "<group>"; };
		D0A0855A13B3ACEE0099B651 /* screen.cpp */ = {isa = PBXFileReference; fileEncoding = 4; lastKnownFileType = sourcecode.cpp.cpp; path = screen.cpp; sourceTree = "<group>"; };
		D0A0855C13B3ACEE0099B651 /* signal.cpp */ = {isa = PBXFileReference; fileEncoding = 4; lastKnownFileType = sourcecode.cpp.cpp; path = signal.cpp; sourceTree = "<group>"; };
		D0A0855D13B3ACEE0099B651 /* tokenizer.cpp */ = {isa = PBXFileReference; fileEncoding = 4; lastKnownFileType = sourcecode.cpp.cpp; path = tokenizer.cpp; sourceTree = "<group>"; };
		D0A0855E13B3ACEE0099B651 /* util.cpp */ = {isa = PBXFileReference; fileEncoding = 4; lastKnownFileType = sourcecode.cpp.cpp; path = util.cpp; sourceTree = "<group>"; };
		D0A0855F13B3ACEE0099B651 /* wgetopt.cpp */ = {isa = PBXFileReference; fileEncoding = 4; lastKnownFileType = sourcecode.cpp.cpp; path = wgetopt.cpp; sourceTree = "<group>"; };
		D0A0856013B3ACEE0099B651 /* wildcard.cpp */ = {isa = PBXFileReference; fileEncoding = 4; lastKnownFileType = sourcecode.cpp.cpp; path = wildcard.cpp; sourceTree = "<group>"; };
		D0A0856113B3ACEE0099B651 /* wutil.cpp */ = {isa = PBXFileReference; fileEncoding = 4; lastKnownFileType = sourcecode.cpp.cpp; path = wutil.cpp; sourceTree = "<group>"; };
		D0A0856213B3ACEE0099B651 /* xdgmime.cpp */ = {isa = PBXFileReference; fileEncoding = 4; lastKnownFileType = sourcecode.cpp.cpp; path = xdgmime.cpp; sourceTree = "<group>"; };
		D0A0856313B3ACEE0099B651 /* xdgmimealias.cpp */ = {isa = PBXFileReference; fileEncoding = 4; lastKnownFileType = sourcecode.cpp.cpp; path = xdgmimealias.cpp; sourceTree = "<group>"; };
		D0A0856413B3ACEE0099B651 /* xdgmimeglob.cpp */ = {isa = PBXFileReference; fileEncoding = 4; lastKnownFileType = sourcecode.cpp.cpp; path = xdgmimeglob.cpp; sourceTree = "<group>"; };
		D0A0856513B3ACEE0099B651 /* xdgmimeint.cpp */ = {isa = PBXFileReference; fileEncoding = 4; lastKnownFileType = sourcecode.cpp.cpp; path = xdgmimeint.cpp; sourceTree = "<group>"; };
		D0A0856613B3ACEE0099B651 /* xdgmimemagic.cpp */ = {isa = PBXFileReference; fileEncoding = 4; lastKnownFileType = sourcecode.cpp.cpp; path = xdgmimemagic.cpp; sourceTree = "<group>"; };
		D0A0856713B3ACEE0099B651 /* xdgmimeparent.cpp */ = {isa = PBXFileReference; fileEncoding = 4; lastKnownFileType = sourcecode.cpp.cpp; path = xdgmimeparent.cpp; sourceTree = "<group>"; };
		D0A564D2168CF34A00AF6161 /* doc_src */ = {isa = PBXFileReference; lastKnownFileType = folder; path = doc_src; sourceTree = "<group>"; };
		D0A564F1168D0BAB00AF6161 /* man */ = {isa = PBXFileReference; lastKnownFileType = text; path = man; sourceTree = BUILT_PRODUCTS_DIR; };
		D0A564F2168D1F2000AF6161 /* build_documentation.sh */ = {isa = PBXFileReference; lastKnownFileType = text.script.sh; name = build_documentation.sh; path = build_tools/build_documentation.sh; sourceTree = "<group>"; };
		D0B6B0FE14E88BA400AD6C10 /* color.cpp */ = {isa = PBXFileReference; fileEncoding = 4; lastKnownFileType = sourcecode.cpp.cpp; path = color.cpp; sourceTree = "<group>"; };
		D0B6B0FF14E88BA400AD6C10 /* color.h */ = {isa = PBXFileReference; fileEncoding = 4; lastKnownFileType = sourcecode.c.h; path = color.h; sourceTree = "<group>"; };
		D0C4FD9415A7D7EE00212EF1 /* config.fish */ = {isa = PBXFileReference; lastKnownFileType = text; name = config.fish; path = etc/config.fish; sourceTree = "<group>"; };
		D0C52F351765284C00BFAB82 /* parse_tree.cpp */ = {isa = PBXFileReference; fileEncoding = 4; lastKnownFileType = sourcecode.cpp.cpp; path = parse_tree.cpp; sourceTree = "<group>"; };
		D0C52F361765284C00BFAB82 /* parse_tree.h */ = {isa = PBXFileReference; fileEncoding = 4; lastKnownFileType = sourcecode.c.h; path = parse_tree.h; sourceTree = "<group>"; };
		D0C6FCC914CFA4B0004CE8AD /* autoload.cpp */ = {isa = PBXFileReference; fileEncoding = 4; lastKnownFileType = sourcecode.cpp.cpp; path = autoload.cpp; sourceTree = "<group>"; };
		D0C6FCCB14CFA4B7004CE8AD /* autoload.h */ = {isa = PBXFileReference; fileEncoding = 4; lastKnownFileType = sourcecode.c.h; path = autoload.h; sourceTree = "<group>"; };
		D0C861EA16CC7054003B5A04 /* builtin_set_color.cpp */ = {isa = PBXFileReference; lastKnownFileType = sourcecode.cpp.cpp; path = builtin_set_color.cpp; sourceTree = "<group>"; };
		D0C9733718DE5449002D7C81 /* utf8.cpp */ = {isa = PBXFileReference; fileEncoding = 4; lastKnownFileType = sourcecode.cpp.cpp; path = utf8.cpp; sourceTree = "<group>"; };
		D0C9733A18DE5451002D7C81 /* utf8.h */ = {isa = PBXFileReference; lastKnownFileType = sourcecode.c.h; path = utf8.h; sourceTree = "<group>"; };
		D0CA63F316FC275F00093BD4 /* builtin_printf.cpp */ = {isa = PBXFileReference; lastKnownFileType = sourcecode.cpp.cpp; path = builtin_printf.cpp; sourceTree = "<group>"; };
		D0CBD580159EE48F0024809C /* config.fish */ = {isa = PBXFileReference; lastKnownFileType = text; name = config.fish; path = share/config.fish; sourceTree = "<group>"; };
		D0CBD583159EEE010024809C /* Foundation.framework */ = {isa = PBXFileReference; lastKnownFileType = wrapper.framework; name = Foundation.framework; path = System/Library/Frameworks/Foundation.framework; sourceTree = SDKROOT; };
		D0CBD586159EF0E10024809C /* launch_fish.scpt */ = {isa = PBXFileReference; lastKnownFileType = file; name = launch_fish.scpt; path = osx/launch_fish.scpt; sourceTree = "<group>"; };
		D0D02A8C15983CFA008E62BD /* libncurses.dylib */ = {isa = PBXFileReference; lastKnownFileType = "compiled.mach-o.dylib"; name = libncurses.dylib; path = usr/lib/libncurses.dylib; sourceTree = SDKROOT; };
		D0D02A9A15985A75008E62BD /* fish.app */ = {isa = PBXFileReference; explicitFileType = wrapper.application; includeInIndex = 0; path = fish.app; sourceTree = BUILT_PRODUCTS_DIR; };
		D0D02AA915985C0C008E62BD /* Info.plist */ = {isa = PBXFileReference; fileEncoding = 4; lastKnownFileType = text.plist.xml; name = Info.plist; path = osx/Info.plist; sourceTree = "<group>"; };
		D0D02AD01598642A008E62BD /* fish_indent */ = {isa = PBXFileReference; explicitFileType = "compiled.mach-o.executable"; includeInIndex = 0; path = fish_indent; sourceTree = BUILT_PRODUCTS_DIR; };
		D0D02AFA159871B2008E62BD /* osx_fish_launcher.m */ = {isa = PBXFileReference; fileEncoding = 4; lastKnownFileType = sourcecode.c.objc; name = osx_fish_launcher.m; path = osx/osx_fish_launcher.m; sourceTree = "<group>"; };
		D0D2693C159835CA005D9B9C /* fish */ = {isa = PBXFileReference; explicitFileType = "compiled.mach-o.executable"; includeInIndex = 0; path = fish; sourceTree = BUILT_PRODUCTS_DIR; };
		D0D9B2B318555D92001AE279 /* parse_constants.h */ = {isa = PBXFileReference; lastKnownFileType = sourcecode.c.h; path = parse_constants.h; sourceTree = "<group>"; };
		D0F3373A1506DE3C00ECEFC0 /* builtin_test.cpp */ = {isa = PBXFileReference; lastKnownFileType = sourcecode.cpp.cpp; path = builtin_test.cpp; sourceTree = "<group>"; };
		D0F5B46319CFCDE80090665E /* wcstringutil.cpp */ = {isa = PBXFileReference; fileEncoding = 4; lastKnownFileType = sourcecode.cpp.cpp; path = wcstringutil.cpp; sourceTree = "<group>"; };
		D0F5B46419CFCDE80090665E /* wcstringutil.h */ = {isa = PBXFileReference; fileEncoding = 4; lastKnownFileType = sourcecode.c.h; path = wcstringutil.h; sourceTree = "<group>"; };
		D0F5E28415A7A32D00315DFF /* config.h */ = {isa = PBXFileReference; fileEncoding = 4; lastKnownFileType = sourcecode.c.h; path = config.h; sourceTree = "<group>"; };
		D0FE8EE6179CA8A5008C9F21 /* parse_productions.h */ = {isa = PBXFileReference; fileEncoding = 4; lastKnownFileType = sourcecode.c.h; path = parse_productions.h; sourceTree = "<group>"; };
		D0FE8EE7179FB75F008C9F21 /* parse_productions.cpp */ = {isa = PBXFileReference; fileEncoding = 4; lastKnownFileType = sourcecode.cpp.cpp; path = parse_productions.cpp; sourceTree = "<group>"; };
/* End PBXFileReference section */

/* Begin PBXFrameworksBuildPhase section */
		D007693C1990137800CA4627 /* Frameworks */ = {
			isa = PBXFrameworksBuildPhase;
			buildActionMask = 2147483647;
			files = (
				D007693D1990137800CA4627 /* libncurses.dylib in Frameworks */,
			);
			runOnlyForDeploymentPostprocessing = 0;
		};
		D0D02ACD1598642A008E62BD /* Frameworks */ = {
			isa = PBXFrameworksBuildPhase;
			buildActionMask = 2147483647;
			files = (
				D0D02ADC159864D5008E62BD /* libncurses.dylib in Frameworks */,
			);
			runOnlyForDeploymentPostprocessing = 0;
		};
		D0D26939159835CA005D9B9C /* Frameworks */ = {
			isa = PBXFrameworksBuildPhase;
			buildActionMask = 2147483647;
			files = (
				D0D02A8D15983CFA008E62BD /* libncurses.dylib in Frameworks */,
			);
			runOnlyForDeploymentPostprocessing = 0;
		};
		D0F01A0415A9789C0034B3B1 /* Frameworks */ = {
			isa = PBXFrameworksBuildPhase;
			buildActionMask = 2147483647;
			files = (
				D0F01A0515A978A10034B3B1 /* Foundation.framework in Frameworks */,
			);
			runOnlyForDeploymentPostprocessing = 0;
		};
/* End PBXFrameworksBuildPhase section */

/* Begin PBXGroup section */
		D01A2C9C16964CF600767098 /* pages_for_manpath */ = {
			isa = PBXGroup;
			children = (
				D01A2D23169B730A00767098 /* man1 */,
			);
			name = pages_for_manpath;
			sourceTree = "<group>";
		};
		D031890A15E36DB500D9CC39 /* Other Build Products */ = {
			isa = PBXGroup;
			children = (
				D031890915E36D9800D9CC39 /* base */,
			);
			name = "Other Build Products";
			sourceTree = "<group>";
		};
		D08A328E17B4455100F3A533 /* fish_tests */ = {
			isa = PBXGroup;
			children = (
			);
			path = fish_tests;
			sourceTree = "<group>";
		};
		D0A084F013B3AC130099B651 = {
			isa = PBXGroup;
			children = (
				D0D02A91159845EF008E62BD /* Sources */,
				D0F5E28115A7A32D00315DFF /* DerivedSources */,
				D0D02AFC159871BF008E62BD /* Launcher */,
				D0D02A8E15983D5F008E62BD /* Libraries */,
				D0D02AAB15985C14008E62BD /* Resources */,
				D031890A15E36DB500D9CC39 /* Other Build Products */,
				D08A328E17B4455100F3A533 /* fish_tests */,
				D0D2693215983562005D9B9C /* Products */,
			);
			sourceTree = "<group>";
		};
		D0D02A8E15983D5F008E62BD /* Libraries */ = {
			isa = PBXGroup;
			children = (
				D0D02A8C15983CFA008E62BD /* libncurses.dylib */,
				D0CBD583159EEE010024809C /* Foundation.framework */,
			);
			name = Libraries;
			sourceTree = "<group>";
		};
		D0D02A91159845EF008E62BD /* Sources */ = {
			isa = PBXGroup;
			children = (
				D0C6FCCB14CFA4B7004CE8AD /* autoload.h */,
				D0C6FCC914CFA4B0004CE8AD /* autoload.cpp */,
				D0A0850313B3ACEE0099B651 /* builtin.h */,
				D0A0853013B3ACEE0099B651 /* builtin_commandline.cpp */,
				D0A0853113B3ACEE0099B651 /* builtin_complete.cpp */,
				D0A0853213B3ACEE0099B651 /* builtin_jobs.cpp */,
				D0A0853313B3ACEE0099B651 /* builtin_set.cpp */,
				D0C861EA16CC7054003B5A04 /* builtin_set_color.cpp */,
				D0A0853413B3ACEE0099B651 /* builtin_ulimit.cpp */,
				D0F3373A1506DE3C00ECEFC0 /* builtin_test.cpp */,
				D0CA63F316FC275F00093BD4 /* builtin_printf.cpp */,
				D0A0853513B3ACEE0099B651 /* builtin.cpp */,
				D0B6B0FF14E88BA400AD6C10 /* color.h */,
				D0B6B0FE14E88BA400AD6C10 /* color.cpp */,
				D0A0850413B3ACEE0099B651 /* common.h */,
				D0A0853613B3ACEE0099B651 /* common.cpp */,
				D0A0850513B3ACEE0099B651 /* complete.h */,
				D0A0853713B3ACEE0099B651 /* complete.cpp */,
				D0A0850613B3ACEE0099B651 /* config.h */,
				D0A0850713B3ACEE0099B651 /* env_universal_common.h */,
				D0A0853813B3ACEE0099B651 /* env_universal_common.cpp */,
				D0A0850913B3ACEE0099B651 /* env.h */,
				D0A0853A13B3ACEE0099B651 /* env.cpp */,
				D0A0850A13B3ACEE0099B651 /* event.h */,
				D0A0853B13B3ACEE0099B651 /* event.cpp */,
				D0A0850B13B3ACEE0099B651 /* exec.h */,
				D0A0853C13B3ACEE0099B651 /* exec.cpp */,
				D0A0850C13B3ACEE0099B651 /* expand.h */,
				D0A0853D13B3ACEE0099B651 /* expand.cpp */,
				D0D9B2B318555D92001AE279 /* parse_constants.h */,
				D0FE8EE6179CA8A5008C9F21 /* parse_productions.h */,
				D0FE8EE7179FB75F008C9F21 /* parse_productions.cpp */,
				D0C52F361765284C00BFAB82 /* parse_tree.h */,
				D0C52F351765284C00BFAB82 /* parse_tree.cpp */,
				D052D80A1868F7FC003ABCBD /* parse_execution.h */,
				D052D8091868F7FC003ABCBD /* parse_execution.cpp */,
				D0A0850D13B3ACEE0099B651 /* fallback.h */,
				D0A0853E13B3ACEE0099B651 /* fallback.cpp */,
				D0A0850E13B3ACEE0099B651 /* function.h */,
				D0A0854413B3ACEE0099B651 /* function.cpp */,
				D0A0853F13B3ACEE0099B651 /* fish_indent.cpp */,
				D0A0854113B3ACEE0099B651 /* fish_tests.cpp */,
				D0A0854213B3ACEE0099B651 /* fish.cpp */,
				D00F63F019137E9D00FCCDEC /* fish_version.cpp */,
				D0A0851113B3ACEE0099B651 /* highlight.h */,
				D0A0854713B3ACEE0099B651 /* highlight.cpp */,
				D0A0851213B3ACEE0099B651 /* history.h */,
				D0A0854813B3ACEE0099B651 /* history.cpp */,
				D0A0851313B3ACEE0099B651 /* input_common.h */,
				D0A0854913B3ACEE0099B651 /* input_common.cpp */,
				D0A0851413B3ACEE0099B651 /* input.h */,
				D0A0854A13B3ACEE0099B651 /* input.cpp */,
				D0A0851513B3ACEE0099B651 /* intern.h */,
				D0A0854B13B3ACEE0099B651 /* intern.cpp */,
				D0A0851613B3ACEE0099B651 /* io.h */,
				D0A0854C13B3ACEE0099B651 /* io.cpp */,
				D0A0851713B3ACEE0099B651 /* iothread.h */,
				D0A0854D13B3ACEE0099B651 /* iothread.cpp */,
				D0A0851813B3ACEE0099B651 /* kill.h */,
				D0A0854F13B3ACEE0099B651 /* kill.cpp */,
				D0A0854E13B3ACEE0099B651 /* key_reader.cpp */,
				D03EE83814DF88B200FC7150 /* lru.h */,
				D0A0851913B3ACEE0099B651 /* mimedb.h */,
				D0A0855013B3ACEE0099B651 /* mimedb.cpp */,
				D0A0851A13B3ACEE0099B651 /* output.h */,
				D0A0855113B3ACEE0099B651 /* output.cpp */,
				D032388A1849D1980032CF2C /* pager.h */,
				D03238891849D1980032CF2C /* pager.cpp */,
				D0A0851B13B3ACEE0099B651 /* parse_util.h */,
				D0A0855213B3ACEE0099B651 /* parse_util.cpp */,
				D0A0851C13B3ACEE0099B651 /* parser_keywords.h */,
				D0A0855313B3ACEE0099B651 /* parser_keywords.cpp */,
				D0A0851D13B3ACEE0099B651 /* parser.h */,
				D0A0855413B3ACEE0099B651 /* parser.cpp */,
				D0A0851E13B3ACEE0099B651 /* path.h */,
				D0A0855513B3ACEE0099B651 /* path.cpp */,
				D09B1C1A14FC7B5B00F91077 /* postfork.h */,
				D09B1C1914FC7B5B00F91077 /* postfork.cpp */,
				D0A0851F13B3ACEE0099B651 /* print_help.h */,
				D0A0855613B3ACEE0099B651 /* print_help.cpp */,
				D0A0852013B3ACEE0099B651 /* proc.h */,
				D0A0855713B3ACEE0099B651 /* proc.cpp */,
				D0A0852113B3ACEE0099B651 /* reader.h */,
				D0A0855813B3ACEE0099B651 /* reader.cpp */,
				D0A0852213B3ACEE0099B651 /* sanity.h */,
				D0A0855913B3ACEE0099B651 /* sanity.cpp */,
				D0A0852313B3ACEE0099B651 /* screen.h */,
				D0A0855A13B3ACEE0099B651 /* screen.cpp */,
				D0A0852413B3ACEE0099B651 /* signal.h */,
				D0A0855C13B3ACEE0099B651 /* signal.cpp */,
				D0A0852513B3ACEE0099B651 /* tokenizer.h */,
				D0A0855D13B3ACEE0099B651 /* tokenizer.cpp */,
				D0C9733A18DE5451002D7C81 /* utf8.h */,
				D0C9733718DE5449002D7C81 /* utf8.cpp */,
				D0A0852613B3ACEE0099B651 /* util.h */,
				D0A0855E13B3ACEE0099B651 /* util.cpp */,
				D0F5B46419CFCDE80090665E /* wcstringutil.h */,
				D0F5B46319CFCDE80090665E /* wcstringutil.cpp */,
				D0A0852713B3ACEE0099B651 /* wgetopt.h */,
				D0A0855F13B3ACEE0099B651 /* wgetopt.cpp */,
				D0A0852813B3ACEE0099B651 /* wildcard.h */,
				D0A0856013B3ACEE0099B651 /* wildcard.cpp */,
				D0A0852913B3ACEE0099B651 /* wutil.h */,
				D0A0856113B3ACEE0099B651 /* wutil.cpp */,
				D0A0852A13B3ACEE0099B651 /* xdgmime.h */,
				D0A0856213B3ACEE0099B651 /* xdgmime.cpp */,
				D0A0852B13B3ACEE0099B651 /* xdgmimealias.h */,
				D0A0856313B3ACEE0099B651 /* xdgmimealias.cpp */,
				D0A0852C13B3ACEE0099B651 /* xdgmimeglob.h */,
				D0A0856413B3ACEE0099B651 /* xdgmimeglob.cpp */,
				D0A0852D13B3ACEE0099B651 /* xdgmimeint.h */,
				D0A0856513B3ACEE0099B651 /* xdgmimeint.cpp */,
				D0A0852E13B3ACEE0099B651 /* xdgmimemagic.h */,
				D0A0856613B3ACEE0099B651 /* xdgmimemagic.cpp */,
				D0A0852F13B3ACEE0099B651 /* xdgmimeparent.h */,
				D0A0856713B3ACEE0099B651 /* xdgmimeparent.cpp */,
			);
			name = Sources;
			sourceTree = "<group>";
		};
		D0D02AAB15985C14008E62BD /* Resources */ = {
			isa = PBXGroup;
			children = (
				D0879AC616BF9A1A00E98E56 /* fish_term_icon.icns */,
				D07B247215BCC15700D4ADB4 /* add-shell */,
				D0CBD586159EF0E10024809C /* launch_fish.scpt */,
				D0CBD580159EE48F0024809C /* config.fish */,
				D0C4FD9415A7D7EE00212EF1 /* config.fish */,
				D07B247515BCC4BE00D4ADB4 /* install.sh */,
				D0D02AA915985C0C008E62BD /* Info.plist */,
				D0A564F2168D1F2000AF6161 /* build_documentation.sh */,
				D01A2C9C16964CF600767098 /* pages_for_manpath */,
				D0A564F1168D0BAB00AF6161 /* man */,
				D025C02715D1FEA100B9DB63 /* completions */,
				D025C02815D1FEA100B9DB63 /* functions */,
				D025C02915D1FEA100B9DB63 /* tools */,
				D0A564D2168CF34A00AF6161 /* doc_src */,
			);
			name = Resources;
			sourceTree = "<group>";
		};
		D0D02AFC159871BF008E62BD /* Launcher */ = {
			isa = PBXGroup;
			children = (
				D0D02AFA159871B2008E62BD /* osx_fish_launcher.m */,
			);
			name = Launcher;
			sourceTree = "<group>";
		};
		D0D2693215983562005D9B9C /* Products */ = {
			isa = PBXGroup;
			children = (
				D0D2693C159835CA005D9B9C /* fish */,
				D0D02A9A15985A75008E62BD /* fish.app */,
				D0D02AD01598642A008E62BD /* fish_indent */,
				D00769421990137800CA4627 /* fish_tests */,
			);
			name = Products;
			sourceTree = "<group>";
		};
		D0F5E28115A7A32D00315DFF /* DerivedSources */ = {
			isa = PBXGroup;
			children = (
				D0F5E28415A7A32D00315DFF /* config.h */,
			);
			name = DerivedSources;
			sourceTree = DERIVED_FILE_DIR;
		};
/* End PBXGroup section */

/* Begin PBXLegacyTarget section */
		D0A084F713B3AC130099B651 /* Makefile */ = {
			isa = PBXLegacyTarget;
			buildArgumentsString = " -f Makefile -k ${ACTION}";
			buildConfigurationList = D0A084FA13B3AC130099B651 /* Build configuration list for PBXLegacyTarget "Makefile" */;
			buildPhases = (
			);
			buildToolPath = /usr/bin/make;
			buildWorkingDirectory = "";
			dependencies = (
			);
			name = Makefile;
			passBuildSettingsInEnvironment = 1;
			productName = FishsFish;
		};
/* End PBXLegacyTarget section */

/* Begin PBXNativeTarget section */
		D00769101990137800CA4627 /* fish_tests */ = {
			isa = PBXNativeTarget;
			buildConfigurationList = D007693E1990137800CA4627 /* Build configuration list for PBXNativeTarget "fish_tests" */;
			buildPhases = (
				D00769111990137800CA4627 /* Sources */,
				D007693C1990137800CA4627 /* Frameworks */,
			);
			buildRules = (
			);
			dependencies = (
			);
			name = fish_tests;
			productName = fish_Xcode;
			productReference = D00769421990137800CA4627 /* fish_tests */;
			productType = "com.apple.product-type.tool";
		};
		D0D02A9915985A75008E62BD /* fish.app */ = {
			isa = PBXNativeTarget;
			buildConfigurationList = D0D02AA415985A75008E62BD /* Build configuration list for PBXNativeTarget "fish.app" */;
			buildPhases = (
				D0F01A0215A9788B0034B3B1 /* Sources */,
				D0CBD585159EF09F0024809C /* Resources */,
				D0F01A0415A9789C0034B3B1 /* Frameworks */,
			);
			buildRules = (
			);
			dependencies = (
				D031890815E36CC000D9CC39 /* PBXTargetDependency */,
			);
			name = fish.app;
			productName = fish;
			productReference = D0D02A9A15985A75008E62BD /* fish.app */;
			productType = "com.apple.product-type.application";
		};
		D0D02ACF1598642A008E62BD /* fish_indent */ = {
			isa = PBXNativeTarget;
			buildConfigurationList = D0D02AD31598642A008E62BD /* Build configuration list for PBXNativeTarget "fish_indent" */;
			buildPhases = (
				D0D02ACC1598642A008E62BD /* Sources */,
				D0D02ACD1598642A008E62BD /* Frameworks */,
			);
			buildRules = (
			);
			dependencies = (
			);
			name = fish_indent;
			productName = fish_indent;
			productReference = D0D02AD01598642A008E62BD /* fish_indent */;
			productType = "com.apple.product-type.tool";
		};
		D0D2693B159835CA005D9B9C /* fish_shell */ = {
			isa = PBXNativeTarget;
			buildConfigurationList = D0D26943159835CA005D9B9C /* Build configuration list for PBXNativeTarget "fish_shell" */;
			buildPhases = (
				D0D26938159835CA005D9B9C /* Sources */,
				D0D26939159835CA005D9B9C /* Frameworks */,
			);
			buildRules = (
			);
			dependencies = (
			);
			name = fish_shell;
			productName = fish_Xcode;
			productReference = D0D2693C159835CA005D9B9C /* fish */;
			productType = "com.apple.product-type.tool";
		};
/* End PBXNativeTarget section */

/* Begin PBXProject section */
		D0A084F213B3AC130099B651 /* Project object */ = {
			isa = PBXProject;
			attributes = {
				LastUpgradeCheck = 0500;
			};
			buildConfigurationList = D0A084F513B3AC130099B651 /* Build configuration list for PBXProject "fish" */;
			compatibilityVersion = "Xcode 3.2";
			developmentRegion = English;
			hasScannedForEncodings = 0;
			knownRegions = (
				en,
			);
			mainGroup = D0A084F013B3AC130099B651;
			productRefGroup = D0D2693215983562005D9B9C /* Products */;
			projectDirPath = "";
			projectRoot = "";
			targets = (
				D07D265615E33B86009E43F6 /* install_tree */,
				D0F019EC15A976F30034B3B1 /* base */,
				D0D02A9915985A75008E62BD /* fish.app */,
				D0D2693B159835CA005D9B9C /* fish_shell */,
				D0D02ACF1598642A008E62BD /* fish_indent */,
				D0A564E6168CFDD800AF6161 /* man_pages */,
				D0A084F713B3AC130099B651 /* Makefile */,
				D00769101990137800CA4627 /* fish_tests */,
			);
		};
/* End PBXProject section */

/* Begin PBXResourcesBuildPhase section */
		D0CBD585159EF09F0024809C /* Resources */ = {
			isa = PBXResourcesBuildPhase;
			buildActionMask = 2147483647;
			files = (
				D031890C15E36E4600D9CC39 /* base in Resources */,
				D0CBD587159EF0E10024809C /* launch_fish.scpt in Resources */,
				D0879AC816BF9AAB00E98E56 /* fish_term_icon.icns in Resources */,
				D07B247315BCC15700D4ADB4 /* add-shell in Resources */,
				D07B247615BCC4BE00D4ADB4 /* install.sh in Resources */,
			);
			runOnlyForDeploymentPostprocessing = 0;
		};
/* End PBXResourcesBuildPhase section */

/* Begin PBXShellScriptBuildPhase section */
		D0A564EB168CFDDE00AF6161 /* ShellScript */ = {
			isa = PBXShellScriptBuildPhase;
			buildActionMask = 2147483647;
			files = (
			);
			inputPaths = (
				"$(SRCROOT)/doc_src/alias.txt",
				"$(SRCROOT)/doc_src/and.txt",
				"$(SRCROOT)/doc_src/begin.txt",
				"$(SRCROOT)/doc_src/bg.txt",
				"$(SRCROOT)/doc_src/bind.txt",
				"$(SRCROOT)/doc_src/block.txt",
				"$(SRCROOT)/doc_src/break.txt",
				"$(SRCROOT)/doc_src/breakpoint.txt",
				"$(SRCROOT)/doc_src/builtin.txt",
				"$(SRCROOT)/doc_src/case.txt",
				"$(SRCROOT)/doc_src/cd.txt",
				"$(SRCROOT)/doc_src/command.txt",
				"$(SRCROOT)/doc_src/commandline.txt",
				"$(SRCROOT)/doc_src/complete.txt",
				"$(SRCROOT)/doc_src/contains.txt",
				"$(SRCROOT)/doc_src/continue.txt",
				"$(SRCROOT)/doc_src/count.txt",
				"$(SRCROOT)/doc_src/dirh.txt",
				"$(SRCROOT)/doc_src/dirs.txt",
				"$(SRCROOT)/doc_src/echo.txt",
				"$(SRCROOT)/doc_src/else.txt",
				"$(SRCROOT)/doc_src/emit.txt",
				"$(SRCROOT)/doc_src/end.txt",
				"$(SRCROOT)/doc_src/eval.txt",
				"$(SRCROOT)/doc_src/exec.txt",
				"$(SRCROOT)/doc_src/exit.txt",
				"$(SRCROOT)/doc_src/fg.txt",
				"$(SRCROOT)/doc_src/fish.txt",
				"$(SRCROOT)/doc_src/fish_config.txt",
				"$(SRCROOT)/doc_src/fish_indent.txt",
				"$(SRCROOT)/doc_src/fish_prompt.txt",
				"$(SRCROOT)/doc_src/fish_right_prompt.txt",
				"$(SRCROOT)/doc_src/fish_update_completions.txt",
				"$(SRCROOT)/doc_src/fishd.txt",
				"$(SRCROOT)/doc_src/for.txt",
				"$(SRCROOT)/doc_src/funced.txt",
				"$(SRCROOT)/doc_src/funcsave.txt",
				"$(SRCROOT)/doc_src/function.txt",
				"$(SRCROOT)/doc_src/functions.txt",
				"$(SRCROOT)/doc_src/help.txt",
				"$(SRCROOT)/doc_src/history.txt",
				"$(SRCROOT)/doc_src/if.txt",
				"$(SRCROOT)/doc_src/isatty.txt",
				"$(SRCROOT)/doc_src/jobs.txt",
				"$(SRCROOT)/doc_src/math.txt",
				"$(SRCROOT)/doc_src/mimedb.txt",
				"$(SRCROOT)/doc_src/nextd.txt",
				"$(SRCROOT)/doc_src/not.txt",
				"$(SRCROOT)/doc_src/open.txt",
				"$(SRCROOT)/doc_src/or.txt",
				"$(SRCROOT)/doc_src/popd.txt",
				"$(SRCROOT)/doc_src/prevd.txt",
				"$(SRCROOT)/doc_src/psub.txt",
				"$(SRCROOT)/doc_src/pushd.txt",
				"$(SRCROOT)/doc_src/pwd.txt",
				"$(SRCROOT)/doc_src/random.txt",
				"$(SRCROOT)/doc_src/read.txt",
				"$(SRCROOT)/doc_src/return.txt",
				"$(SRCROOT)/doc_src/set.txt",
				"$(SRCROOT)/doc_src/set_color.txt",
				"$(SRCROOT)/doc_src/source.txt",
				"$(SRCROOT)/doc_src/status.txt",
				"$(SRCROOT)/doc_src/switch.txt",
				"$(SRCROOT)/doc_src/test.txt",
				"$(SRCROOT)/doc_src/trap.txt",
				"$(SRCROOT)/doc_src/type.txt",
				"$(SRCROOT)/doc_src/ulimit.txt",
				"$(SRCROOT)/doc_src/umask.txt",
				"$(SRCROOT)/doc_src/vared.txt",
				"$(SRCROOT)/doc_src/while.txt",
				"$(SRCROOT)/doc_src/true.txt",
				"$(SRCROOT)/doc_src/false.txt",
			);
			outputPaths = (
				"$(BUILT_PRODUCTS_DIR)/man/man1/alias.1",
				"$(BUILT_PRODUCTS_DIR)/man/man1/and.1",
				"$(BUILT_PRODUCTS_DIR)/man/man1/begin.1",
				"$(BUILT_PRODUCTS_DIR)/man/man1/bg.1",
				"$(BUILT_PRODUCTS_DIR)/man/man1/bind.1",
				"$(BUILT_PRODUCTS_DIR)/man/man1/block.1",
				"$(BUILT_PRODUCTS_DIR)/man/man1/break.1",
				"$(BUILT_PRODUCTS_DIR)/man/man1/breakpoint.1",
				"$(BUILT_PRODUCTS_DIR)/man/man1/builtin.1",
				"$(BUILT_PRODUCTS_DIR)/man/man1/case.1",
				"$(BUILT_PRODUCTS_DIR)/man/man1/cd.1",
				"$(BUILT_PRODUCTS_DIR)/man/man1/command.1",
				"$(BUILT_PRODUCTS_DIR)/man/man1/commandline.1",
				"$(BUILT_PRODUCTS_DIR)/man/man1/complete.1",
				"$(BUILT_PRODUCTS_DIR)/man/man1/contains.1",
				"$(BUILT_PRODUCTS_DIR)/man/man1/continue.1",
				"$(BUILT_PRODUCTS_DIR)/man/man1/count.1",
				"$(BUILT_PRODUCTS_DIR)/man/man1/dirh.1",
				"$(BUILT_PRODUCTS_DIR)/man/man1/dirs.1",
				"$(BUILT_PRODUCTS_DIR)/man/man1/echo.1",
				"$(BUILT_PRODUCTS_DIR)/man/man1/else.1",
				"$(BUILT_PRODUCTS_DIR)/man/man1/emit.1",
				"$(BUILT_PRODUCTS_DIR)/man/man1/end.1",
				"$(BUILT_PRODUCTS_DIR)/man/man1/eval.1",
				"$(BUILT_PRODUCTS_DIR)/man/man1/exec.1",
				"$(BUILT_PRODUCTS_DIR)/man/man1/exit.1",
				"$(BUILT_PRODUCTS_DIR)/man/man1/fg.1",
				"$(BUILT_PRODUCTS_DIR)/man/man1/fish.1",
				"$(BUILT_PRODUCTS_DIR)/man/man1/fish_config.1",
				"$(BUILT_PRODUCTS_DIR)/man/man1/fish_indent.1",
				"$(BUILT_PRODUCTS_DIR)/man/man1/fish_prompt.1",
				"$(BUILT_PRODUCTS_DIR)/man/man1/fish_right_prompt.1",
				"$(BUILT_PRODUCTS_DIR)/man/man1/fish_update_completions.1",
				"$(BUILT_PRODUCTS_DIR)/man/man1/fishd.1",
				"$(BUILT_PRODUCTS_DIR)/man/man1/for.1",
				"$(BUILT_PRODUCTS_DIR)/man/man1/funced.1",
				"$(BUILT_PRODUCTS_DIR)/man/man1/funcsave.1",
				"$(BUILT_PRODUCTS_DIR)/man/man1/function.1",
				"$(BUILT_PRODUCTS_DIR)/man/man1/functions.1",
				"$(BUILT_PRODUCTS_DIR)/man/man1/help.1",
				"$(BUILT_PRODUCTS_DIR)/man/man1/history.1",
				"$(BUILT_PRODUCTS_DIR)/man/man1/if.1",
				"$(BUILT_PRODUCTS_DIR)/man/man1/isatty.1",
				"$(BUILT_PRODUCTS_DIR)/man/man1/jobs.1",
				"$(BUILT_PRODUCTS_DIR)/man/man1/math.1",
				"$(BUILT_PRODUCTS_DIR)/man/man1/mimedb.1",
				"$(BUILT_PRODUCTS_DIR)/man/man1/nextd.1",
				"$(BUILT_PRODUCTS_DIR)/man/man1/not.1",
				"$(BUILT_PRODUCTS_DIR)/man/man1/open.1",
				"$(BUILT_PRODUCTS_DIR)/man/man1/or.1",
				"$(BUILT_PRODUCTS_DIR)/man/man1/popd.1",
				"$(BUILT_PRODUCTS_DIR)/man/man1/prevd.1",
				"$(BUILT_PRODUCTS_DIR)/man/man1/psub.1",
				"$(BUILT_PRODUCTS_DIR)/man/man1/pushd.1",
				"$(BUILT_PRODUCTS_DIR)/man/man1/pwd.1",
				"$(BUILT_PRODUCTS_DIR)/man/man1/random.1",
				"$(BUILT_PRODUCTS_DIR)/man/man1/read.1",
				"$(BUILT_PRODUCTS_DIR)/man/man1/return.1",
				"$(BUILT_PRODUCTS_DIR)/man/man1/set.1",
				"$(BUILT_PRODUCTS_DIR)/man/man1/set_color.1",
				"$(BUILT_PRODUCTS_DIR)/man/man1/source.1",
				"$(BUILT_PRODUCTS_DIR)/man/man1/status.1",
				"$(BUILT_PRODUCTS_DIR)/man/man1/switch.1",
				"$(BUILT_PRODUCTS_DIR)/man/man1/test.1",
				"$(BUILT_PRODUCTS_DIR)/man/man1/trap.1",
				"$(BUILT_PRODUCTS_DIR)/man/man1/type.1",
				"$(BUILT_PRODUCTS_DIR)/man/man1/ulimit.1",
				"$(BUILT_PRODUCTS_DIR)/man/man1/umask.1",
				"$(BUILT_PRODUCTS_DIR)/man/man1/vared.1",
				"$(BUILT_PRODUCTS_DIR)/man/man1/while.1",
				"$(BUILT_PRODUCTS_DIR)/man/man1/true.1",
				"$(BUILT_PRODUCTS_DIR)/man/man1/false.1",
			);
			runOnlyForDeploymentPostprocessing = 0;
			shellPath = /bin/sh;
			shellScript = "cd \"${SRCROOT}\" ;\n# Run build_documentation.sh\n# Do this in a subshell so that we keep going even if it calls exit\n( . \"./build_tools/build_documentation.sh\" \"./Doxyfile.help\" \"./doc_src\" \"$BUILT_PRODUCTS_DIR\" )\n\n# Copy certain files into man1, destined for share/man/man1 (instead of share/fish/man/man1)\n# These copies will fail of the documentation did not build; that's OK\n# We want to create the directory even if the documentation did not build, so that the Xcode build can still succeed\nmanpathdir=\"${BUILT_PRODUCTS_DIR}/pages_for_manpath/man1\"\necho \"Copying pages destined for manpath into $manpathdir\"\nrm -Rf \"$manpathdir\"\nmkdir -p \"$manpathdir\"\nfor manpage in fish.1 set_color.1 fishd.1 fish_indent.1; do\n  manpagepath=\"${BUILT_PRODUCTS_DIR}/man/man1/${manpage}\"\n  test -f \"$manpagepath\" && cp \"$manpagepath\" \"${BUILT_PRODUCTS_DIR}/pages_for_manpath/man1/\"\ndone\n\n# Always succeed\ntrue\n";
		};
/* End PBXShellScriptBuildPhase section */

/* Begin PBXSourcesBuildPhase section */
		D00769111990137800CA4627 /* Sources */ = {
			isa = PBXSourcesBuildPhase;
			buildActionMask = 2147483647;
			files = (
				D00769121990137800CA4627 /* autoload.cpp in Sources */,
				D00769131990137800CA4627 /* builtin_test.cpp in Sources */,
				D00769141990137800CA4627 /* color.cpp in Sources */,
				D00769151990137800CA4627 /* common.cpp in Sources */,
				D00769161990137800CA4627 /* event.cpp in Sources */,
				D00769171990137800CA4627 /* input_common.cpp in Sources */,
				D00769181990137800CA4627 /* io.cpp in Sources */,
				D00769191990137800CA4627 /* iothread.cpp in Sources */,
				D007691A1990137800CA4627 /* parse_util.cpp in Sources */,
				D007691B1990137800CA4627 /* path.cpp in Sources */,
				D007691C1990137800CA4627 /* parse_execution.cpp in Sources */,
				D007691D1990137800CA4627 /* postfork.cpp in Sources */,
				D007691E1990137800CA4627 /* screen.cpp in Sources */,
				D007691F1990137800CA4627 /* signal.cpp in Sources */,
				D00769201990137800CA4627 /* utf8.cpp in Sources */,
				D00769211990137800CA4627 /* builtin.cpp in Sources */,
				D00769221990137800CA4627 /* function.cpp in Sources */,
				D00769231990137800CA4627 /* complete.cpp in Sources */,
				D00769241990137800CA4627 /* env.cpp in Sources */,
				D00769251990137800CA4627 /* exec.cpp in Sources */,
				D00769261990137800CA4627 /* expand.cpp in Sources */,
				D00769271990137800CA4627 /* fish_version.cpp in Sources */,
				D00769281990137800CA4627 /* highlight.cpp in Sources */,
				D00769291990137800CA4627 /* history.cpp in Sources */,
				D007692A1990137800CA4627 /* kill.cpp in Sources */,
				D007692B1990137800CA4627 /* parser.cpp in Sources */,
				D007692C1990137800CA4627 /* parser_keywords.cpp in Sources */,
				D007692D1990137800CA4627 /* proc.cpp in Sources */,
				D007692E1990137800CA4627 /* reader.cpp in Sources */,
				D007692F1990137800CA4627 /* sanity.cpp in Sources */,
				D00769301990137800CA4627 /* tokenizer.cpp in Sources */,
				D0F5B46619CFCEBC0090665E /* wcstringutil.cpp in Sources */,
				D00769311990137800CA4627 /* wildcard.cpp in Sources */,
				D00769321990137800CA4627 /* wgetopt.cpp in Sources */,
				D00769331990137800CA4627 /* wutil.cpp in Sources */,
				D00769341990137800CA4627 /* input.cpp in Sources */,
				D00769351990137800CA4627 /* output.cpp in Sources */,
				D00769361990137800CA4627 /* intern.cpp in Sources */,
				D00769371990137800CA4627 /* env_universal_common.cpp in Sources */,
				D00769381990137800CA4627 /* pager.cpp in Sources */,
				D007693A1990137800CA4627 /* parse_tree.cpp in Sources */,
				D007693B1990137800CA4627 /* parse_productions.cpp in Sources */,
				D0076943199013B900CA4627 /* fish_tests.cpp in Sources */,
			);
			runOnlyForDeploymentPostprocessing = 0;
		};
		D0D02ACC1598642A008E62BD /* Sources */ = {
			isa = PBXSourcesBuildPhase;
			buildActionMask = 2147483647;
			files = (
				D030FBF41A4A38F300F7ADA0 /* autoload.cpp in Sources */,
				D030FBF51A4A38F300F7ADA0 /* builtin.cpp in Sources */,
				D030FC151A4A391900F7ADA0 /* builtin_test.cpp in Sources */,
				D030FBF61A4A38F300F7ADA0 /* color.cpp in Sources */,
				D0D02AD81598649E008E62BD /* common.cpp in Sources */,
				D030FBF71A4A38F300F7ADA0 /* complete.cpp in Sources */,
				D030FBF81A4A38F300F7ADA0 /* env_universal_common.cpp in Sources */,
				D030FBF91A4A38F300F7ADA0 /* env.cpp in Sources */,
				D030FBF01A4A382B00F7ADA0 /* event.cpp in Sources */,
				D030FBFA1A4A38F300F7ADA0 /* exec.cpp in Sources */,
				D030FBFB1A4A38F300F7ADA0 /* expand.cpp in Sources */,
				D030FBFC1A4A38F300F7ADA0 /* parse_productions.cpp in Sources */,
				D030FBFD1A4A38F300F7ADA0 /* parse_tree.cpp in Sources */,
				D030FBFE1A4A38F300F7ADA0 /* parse_execution.cpp in Sources */,
				D030FC001A4A38F300F7ADA0 /* function.cpp in Sources */,
				D030FC011A4A38F300F7ADA0 /* highlight.cpp in Sources */,
				D030FC021A4A38F300F7ADA0 /* history.cpp in Sources */,
				D030FC031A4A38F300F7ADA0 /* input_common.cpp in Sources */,
				D030FBEF1A4A382000F7ADA0 /* input.cpp in Sources */,
				D030FC041A4A38F300F7ADA0 /* intern.cpp in Sources */,
				D030FC051A4A38F300F7ADA0 /* io.cpp in Sources */,
				D030FC061A4A38F300F7ADA0 /* iothread.cpp in Sources */,
				D030FC071A4A38F300F7ADA0 /* kill.cpp in Sources */,
				D030FBF11A4A384000F7ADA0 /* output.cpp in Sources */,
				D030FC081A4A38F300F7ADA0 /* pager.cpp in Sources */,
				D030FC091A4A38F300F7ADA0 /* parse_util.cpp in Sources */,
				D0D02AD9159864A6008E62BD /* parser_keywords.cpp in Sources */,
				D030FC0A1A4A38F300F7ADA0 /* parser.cpp in Sources */,
				D030FC0B1A4A38F300F7ADA0 /* path.cpp in Sources */,
				D030FC0C1A4A38F300F7ADA0 /* postfork.cpp in Sources */,
				D0D02AD715986498008E62BD /* print_help.cpp in Sources */,
				D030FC0D1A4A38F300F7ADA0 /* proc.cpp in Sources */,
				D030FBF31A4A386A00F7ADA0 /* reader.cpp in Sources */,
				D030FC0E1A4A38F300F7ADA0 /* sanity.cpp in Sources */,
				D030FC0F1A4A38F300F7ADA0 /* screen.cpp in Sources */,
				D030FBF21A4A384A00F7ADA0 /* signal.cpp in Sources */,
				D0D02ADB159864C2008E62BD /* tokenizer.cpp in Sources */,
				D030FC101A4A38F300F7ADA0 /* utf8.cpp in Sources */,
				D030FC121A4A38F300F7ADA0 /* wcstringutil.cpp in Sources */,
				D030FC131A4A38F300F7ADA0 /* wgetopt.cpp in Sources */,
				D030FC141A4A38F300F7ADA0 /* wildcard.cpp in Sources */,
				D0D02ADA159864AB008E62BD /* wutil.cpp in Sources */,
				D0D02AD615986492008E62BD /* fish_indent.cpp in Sources */,
				D00F63F219137E9D00FCCDEC /* fish_version.cpp in Sources */,
			);
			runOnlyForDeploymentPostprocessing = 0;
		};
		D0D26938159835CA005D9B9C /* Sources */ = {
			isa = PBXSourcesBuildPhase;
			buildActionMask = 2147483647;
			files = (
				D0D02A7C159839D5008E62BD /* autoload.cpp in Sources */,
				D0D02A7D159839D5008E62BD /* builtin_test.cpp in Sources */,
				D0D02A7E159839D5008E62BD /* color.cpp in Sources */,
				D0D02A7F159839D5008E62BD /* common.cpp in Sources */,
				D0D02A80159839D5008E62BD /* event.cpp in Sources */,
				D0D02A81159839D5008E62BD /* input_common.cpp in Sources */,
				D0D02A82159839D5008E62BD /* io.cpp in Sources */,
				D0D02A83159839D5008E62BD /* iothread.cpp in Sources */,
				D0D02A84159839D5008E62BD /* parse_util.cpp in Sources */,
				D0D02A85159839D5008E62BD /* path.cpp in Sources */,
				D052D80B1868F7FC003ABCBD /* parse_execution.cpp in Sources */,
				D0D02A86159839D5008E62BD /* postfork.cpp in Sources */,
				D0D02A87159839D5008E62BD /* screen.cpp in Sources */,
				D0D02A88159839D5008E62BD /* signal.cpp in Sources */,
				D0C9733818DE5449002D7C81 /* utf8.cpp in Sources */,
				D0D2694A15983779005D9B9C /* builtin.cpp in Sources */,
				D0D2694915983772005D9B9C /* function.cpp in Sources */,
				D0D02A67159837AD008E62BD /* complete.cpp in Sources */,
				D0D02A69159837B2008E62BD /* env.cpp in Sources */,
				D0D02A6A1598381A008E62BD /* exec.cpp in Sources */,
				D0F5B46519CFCDE80090665E /* wcstringutil.cpp in Sources */,
				D0D02A6B1598381F008E62BD /* expand.cpp in Sources */,
				D00F63F119137E9D00FCCDEC /* fish_version.cpp in Sources */,
				D0D02A6C15983829008E62BD /* highlight.cpp in Sources */,
				D0D02A6D1598382C008E62BD /* history.cpp in Sources */,
				D0D02A6E15983838008E62BD /* kill.cpp in Sources */,
				D0D02A6F1598383E008E62BD /* parser.cpp in Sources */,
				D0D02A8F15983D8F008E62BD /* parser_keywords.cpp in Sources */,
				D0D02A7015983842008E62BD /* proc.cpp in Sources */,
				D0D02A7115983848008E62BD /* reader.cpp in Sources */,
				D0D02A721598384C008E62BD /* sanity.cpp in Sources */,
				D0D02A7315983852008E62BD /* tokenizer.cpp in Sources */,
				D0D02A7415983857008E62BD /* wildcard.cpp in Sources */,
				D0D02A751598385E008E62BD /* wgetopt.cpp in Sources */,
				D0D02A7615983869008E62BD /* wutil.cpp in Sources */,
				D0D02A7715983875008E62BD /* input.cpp in Sources */,
				D0D02A781598387E008E62BD /* output.cpp in Sources */,
				D0D02A7915983888008E62BD /* intern.cpp in Sources */,
				D0D02A7B15983928008E62BD /* env_universal_common.cpp in Sources */,
				D032388B1849D1980032CF2C /* pager.cpp in Sources */,
				D0D02A89159839DF008E62BD /* fish.cpp in Sources */,
				D0C52F371765284C00BFAB82 /* parse_tree.cpp in Sources */,
				D0FE8EE8179FB760008C9F21 /* parse_productions.cpp in Sources */,
			);
			runOnlyForDeploymentPostprocessing = 0;
		};
		D0F01A0215A9788B0034B3B1 /* Sources */ = {
			isa = PBXSourcesBuildPhase;
			buildActionMask = 2147483647;
			files = (
				D0F01A0315A978910034B3B1 /* osx_fish_launcher.m in Sources */,
			);
			runOnlyForDeploymentPostprocessing = 0;
		};
/* End PBXSourcesBuildPhase section */

/* Begin PBXTargetDependency section */
		D031890815E36CC000D9CC39 /* PBXTargetDependency */ = {
			isa = PBXTargetDependency;
			target = D0F019EC15A976F30034B3B1 /* base */;
			targetProxy = D031890715E36CC000D9CC39 /* PBXContainerItemProxy */;
		};
		D07D265715E33B86009E43F6 /* PBXTargetDependency */ = {
			isa = PBXTargetDependency;
			target = D0D2693B159835CA005D9B9C /* fish_shell */;
			targetProxy = D07D265815E33B86009E43F6 /* PBXContainerItemProxy */;
		};
		D07D265D15E33B86009E43F6 /* PBXTargetDependency */ = {
			isa = PBXTargetDependency;
			target = D0D02ACF1598642A008E62BD /* fish_indent */;
			targetProxy = D07D265E15E33B86009E43F6 /* PBXContainerItemProxy */;
		};
		D0A564EF168D09C000AF6161 /* PBXTargetDependency */ = {
			isa = PBXTargetDependency;
			target = D0A564E6168CFDD800AF6161 /* man_pages */;
			targetProxy = D0A564EE168D09C000AF6161 /* PBXContainerItemProxy */;
		};
		D0A56500168D257900AF6161 /* PBXTargetDependency */ = {
			isa = PBXTargetDependency;
			target = D0A564E6168CFDD800AF6161 /* man_pages */;
			targetProxy = D0A564FF168D257900AF6161 /* PBXContainerItemProxy */;
		};
		D0F01A1315AA36280034B3B1 /* PBXTargetDependency */ = {
			isa = PBXTargetDependency;
			target = D0D2693B159835CA005D9B9C /* fish_shell */;
			targetProxy = D0F01A1215AA36280034B3B1 /* PBXContainerItemProxy */;
		};
		D0F01A1715AA36300034B3B1 /* PBXTargetDependency */ = {
			isa = PBXTargetDependency;
			target = D0D02ACF1598642A008E62BD /* fish_indent */;
			targetProxy = D0F01A1615AA36300034B3B1 /* PBXContainerItemProxy */;
		};
/* End PBXTargetDependency section */

/* Begin XCBuildConfiguration section */
		D007693F1990137800CA4627 /* Debug */ = {
			isa = XCBuildConfiguration;
			buildSettings = {
				ALWAYS_SEARCH_USER_PATHS = NO;
				COPY_PHASE_STRIP = NO;
				GCC_DYNAMIC_NO_PIC = NO;
				GCC_ENABLE_OBJC_EXCEPTIONS = YES;
				GCC_WARN_UNINITIALIZED_AUTOS = YES;
				PRODUCT_NAME = fish_tests;
			};
			name = Debug;
		};
		D00769401990137800CA4627 /* Release */ = {
			isa = XCBuildConfiguration;
			buildSettings = {
				ALWAYS_SEARCH_USER_PATHS = NO;
				COPY_PHASE_STRIP = YES;
				DEBUG_INFORMATION_FORMAT = "dwarf-with-dsym";
				GCC_ENABLE_OBJC_EXCEPTIONS = YES;
				GCC_WARN_UNINITIALIZED_AUTOS = YES;
				PRODUCT_NAME = fish_tests;
			};
			name = Release;
		};
		D00769411990137800CA4627 /* Release_C++11 */ = {
			isa = XCBuildConfiguration;
			buildSettings = {
				ALWAYS_SEARCH_USER_PATHS = NO;
				COPY_PHASE_STRIP = YES;
				DEBUG_INFORMATION_FORMAT = "dwarf-with-dsym";
				GCC_ENABLE_OBJC_EXCEPTIONS = YES;
				GCC_WARN_UNINITIALIZED_AUTOS = YES;
				PRODUCT_NAME = fish_tests;
			};
			name = "Release_C++11";
		};
		D007FDDA17136EAA00A52BE6 /* Release_C++11 */ = {
			isa = XCBuildConfiguration;
			buildSettings = {
				CLANG_CXX_LANGUAGE_STANDARD = "c++0x";
				CLANG_CXX_LIBRARY = "libc++";
				DEAD_CODE_STRIPPING = YES;
				DEBUG_INFORMATION_FORMAT = "dwarf-with-dsym";
				GCC_ENABLE_CPP_EXCEPTIONS = NO;
				GCC_ENABLE_CPP_RTTI = NO;
				GCC_PREPROCESSOR_DEFINITIONS = (
					"LOCALEDIR=\\\"/usr/local/share/locale\\\"",
					"PREFIX=L\\\"/usr/local\\\"",
					"DATADIR=L\\\"/usr/local/share\\\"",
					"SYSCONFDIR=L\\\"/usr/local/etc\\\"",
					"BINDIR=L\\\"/usr/local/bin\\\"",
<<<<<<< HEAD
					"DOCDIR=L\\\"/usr/local/share/doc\\\"",
					"FISH_BUILD_VERSION=\\\"2.1.0\\\"",
=======
					"FISH_BUILD_VERSION=\\\"2.1.2\\\"",
>>>>>>> 95687a03
				);
				GCC_WARN_64_TO_32_BIT_CONVERSION = YES;
				GCC_WARN_ABOUT_RETURN_TYPE = YES;
				GCC_WARN_UNUSED_VARIABLE = YES;
				MACOSX_DEPLOYMENT_TARGET = 10.7;
				SDKROOT = macosx;
				USER_HEADER_SEARCH_PATHS = "$(SRCROOT)/osx/**";
				WARNING_CFLAGS = "-Wall";
			};
			name = "Release_C++11";
		};
		D007FDDB17136EAA00A52BE6 /* Release_C++11 */ = {
			isa = XCBuildConfiguration;
			buildSettings = {
				COMBINE_HIDPI_IMAGES = YES;
				INSTALL_PATH = /usr/local;
				PRODUCT_NAME = "base copy";
				SKIP_INSTALL = NO;
			};
			name = "Release_C++11";
		};
		D007FDDC17136EAA00A52BE6 /* Release_C++11 */ = {
			isa = XCBuildConfiguration;
			buildSettings = {
				COMBINE_HIDPI_IMAGES = YES;
				INSTALL_PATH = /usr/local;
				PRODUCT_NAME = "$(TARGET_NAME)";
				SKIP_INSTALL = NO;
			};
			name = "Release_C++11";
		};
		D007FDDD17136EAA00A52BE6 /* Release_C++11 */ = {
			isa = XCBuildConfiguration;
			buildSettings = {
				ALWAYS_SEARCH_USER_PATHS = NO;
				COMBINE_HIDPI_IMAGES = YES;
				COPY_PHASE_STRIP = YES;
				DEBUG_INFORMATION_FORMAT = "dwarf-with-dsym";
				EXECUTABLE_NAME = fish_launcher;
				GCC_ENABLE_OBJC_EXCEPTIONS = YES;
				GCC_WARN_UNINITIALIZED_AUTOS = YES;
				INFOPLIST_FILE = osx/Info.plist;
				PRODUCT_NAME = fish;
				WRAPPER_EXTENSION = app;
			};
			name = "Release_C++11";
		};
		D007FDDE17136EAA00A52BE6 /* Release_C++11 */ = {
			isa = XCBuildConfiguration;
			buildSettings = {
				ALWAYS_SEARCH_USER_PATHS = NO;
				COPY_PHASE_STRIP = YES;
				DEBUG_INFORMATION_FORMAT = "dwarf-with-dsym";
				GCC_ENABLE_OBJC_EXCEPTIONS = YES;
				GCC_WARN_UNINITIALIZED_AUTOS = YES;
				PRODUCT_NAME = fish;
			};
			name = "Release_C++11";
		};
		D007FDE017136EAA00A52BE6 /* Release_C++11 */ = {
			isa = XCBuildConfiguration;
			buildSettings = {
				ALWAYS_SEARCH_USER_PATHS = NO;
				COPY_PHASE_STRIP = YES;
				DEBUG_INFORMATION_FORMAT = "dwarf-with-dsym";
				GCC_ENABLE_OBJC_EXCEPTIONS = YES;
				GCC_WARN_UNINITIALIZED_AUTOS = YES;
				PRODUCT_NAME = "$(TARGET_NAME)";
			};
			name = "Release_C++11";
		};
		D007FDE217136EAA00A52BE6 /* Release_C++11 */ = {
			isa = XCBuildConfiguration;
			buildSettings = {
				COMBINE_HIDPI_IMAGES = YES;
				PRODUCT_NAME = "$(TARGET_NAME)";
			};
			name = "Release_C++11";
		};
		D007FDE317136EAA00A52BE6 /* Release_C++11 */ = {
			isa = XCBuildConfiguration;
			buildSettings = {
				ALWAYS_SEARCH_USER_PATHS = NO;
				COMBINE_HIDPI_IMAGES = YES;
				COPY_PHASE_STRIP = YES;
				DEBUG_INFORMATION_FORMAT = "dwarf-with-dsym";
				GCC_ENABLE_OBJC_EXCEPTIONS = YES;
				OTHER_CFLAGS = "";
				OTHER_LDFLAGS = "";
				PRODUCT_NAME = "$(TARGET_NAME)";
			};
			name = "Release_C++11";
		};
		D07D267015E33B86009E43F6 /* Debug */ = {
			isa = XCBuildConfiguration;
			buildSettings = {
				COMBINE_HIDPI_IMAGES = YES;
				INSTALL_PATH = /usr/local;
				PRODUCT_NAME = "base copy";
				SKIP_INSTALL = NO;
			};
			name = Debug;
		};
		D07D267115E33B86009E43F6 /* Release */ = {
			isa = XCBuildConfiguration;
			buildSettings = {
				COMBINE_HIDPI_IMAGES = YES;
				INSTALL_PATH = /usr/local;
				PRODUCT_NAME = "base copy";
				SKIP_INSTALL = NO;
			};
			name = Release;
		};
		D0A084F813B3AC130099B651 /* Debug */ = {
			isa = XCBuildConfiguration;
			buildSettings = {
				DEBUG_INFORMATION_FORMAT = "dwarf-with-dsym";
				GCC_ENABLE_CPP_EXCEPTIONS = NO;
				GCC_ENABLE_CPP_RTTI = YES;
				GCC_OPTIMIZATION_LEVEL = 0;
				GCC_PREPROCESSOR_DEFINITIONS = (
					"LOCALEDIR=\\\"/usr/local/share/locale\\\"",
					"PREFIX=L\\\"/usr/local\\\"",
					"DATADIR=L\\\"/usr/local/share\\\"",
					"SYSCONFDIR=L\\\"/usr/local/etc\\\"",
					"BINDIR=L\\\"/usr/local/bin\\\"",
<<<<<<< HEAD
					"DOCDIR=L\\\"/usr/local/share/doc\\\"",
					"FISH_BUILD_VERSION=\\\"2.1.0\\\"",
=======
					"FISH_BUILD_VERSION=\\\"2.1.2\\\"",
>>>>>>> 95687a03
				);
				GCC_SYMBOLS_PRIVATE_EXTERN = NO;
				GCC_WARN_64_TO_32_BIT_CONVERSION = YES;
				GCC_WARN_ABOUT_RETURN_TYPE = YES;
				GCC_WARN_UNUSED_VARIABLE = YES;
				MACOSX_DEPLOYMENT_TARGET = 10.6;
				ONLY_ACTIVE_ARCH = YES;
				SDKROOT = macosx;
				USER_HEADER_SEARCH_PATHS = "$(SRCROOT)/osx/**";
				WARNING_CFLAGS = "-Wall";
			};
			name = Debug;
		};
		D0A084F913B3AC130099B651 /* Release */ = {
			isa = XCBuildConfiguration;
			buildSettings = {
				DEAD_CODE_STRIPPING = YES;
				DEBUG_INFORMATION_FORMAT = "dwarf-with-dsym";
				GCC_ENABLE_CPP_EXCEPTIONS = NO;
				GCC_ENABLE_CPP_RTTI = YES;
				GCC_PREPROCESSOR_DEFINITIONS = (
					"LOCALEDIR=\\\"/usr/local/share/locale\\\"",
					"PREFIX=L\\\"/usr/local\\\"",
					"DATADIR=L\\\"/usr/local/share\\\"",
					"SYSCONFDIR=L\\\"/usr/local/etc\\\"",
					"BINDIR=L\\\"/usr/local/bin\\\"",
<<<<<<< HEAD
					"DOCDIR=L\\\"/usr/local/share/doc\\\"",
					"FISH_BUILD_VERSION=\\\"2.1.0\\\"",
=======
					"FISH_BUILD_VERSION=\\\"2.1.2\\\"",
>>>>>>> 95687a03
				);
				GCC_WARN_64_TO_32_BIT_CONVERSION = YES;
				GCC_WARN_ABOUT_RETURN_TYPE = YES;
				GCC_WARN_UNUSED_VARIABLE = YES;
				MACOSX_DEPLOYMENT_TARGET = 10.6;
				SDKROOT = macosx;
				USER_HEADER_SEARCH_PATHS = "$(SRCROOT)/osx/**";
				WARNING_CFLAGS = "-Wall";
			};
			name = Release;
		};
		D0A084FB13B3AC130099B651 /* Debug */ = {
			isa = XCBuildConfiguration;
			buildSettings = {
				ALWAYS_SEARCH_USER_PATHS = NO;
				COMBINE_HIDPI_IMAGES = YES;
				COPY_PHASE_STRIP = NO;
				DEBUGGING_SYMBOLS = YES;
				GCC_DYNAMIC_NO_PIC = NO;
				GCC_ENABLE_OBJC_EXCEPTIONS = YES;
				GCC_GENERATE_DEBUGGING_SYMBOLS = YES;
				GCC_OPTIMIZATION_LEVEL = 0;
				OTHER_CFLAGS = "";
				OTHER_LDFLAGS = "";
				PRODUCT_NAME = "$(TARGET_NAME)";
			};
			name = Debug;
		};
		D0A084FC13B3AC130099B651 /* Release */ = {
			isa = XCBuildConfiguration;
			buildSettings = {
				ALWAYS_SEARCH_USER_PATHS = NO;
				COMBINE_HIDPI_IMAGES = YES;
				COPY_PHASE_STRIP = YES;
				DEBUG_INFORMATION_FORMAT = "dwarf-with-dsym";
				GCC_ENABLE_OBJC_EXCEPTIONS = YES;
				OTHER_CFLAGS = "";
				OTHER_LDFLAGS = "";
				PRODUCT_NAME = "$(TARGET_NAME)";
			};
			name = Release;
		};
		D0A564E7168CFDD800AF6161 /* Debug */ = {
			isa = XCBuildConfiguration;
			buildSettings = {
				COMBINE_HIDPI_IMAGES = YES;
				PRODUCT_NAME = "$(TARGET_NAME)";
			};
			name = Debug;
		};
		D0A564E8168CFDD800AF6161 /* Release */ = {
			isa = XCBuildConfiguration;
			buildSettings = {
				COMBINE_HIDPI_IMAGES = YES;
				PRODUCT_NAME = "$(TARGET_NAME)";
			};
			name = Release;
		};
		D0D02AA515985A75008E62BD /* Debug */ = {
			isa = XCBuildConfiguration;
			buildSettings = {
				ALWAYS_SEARCH_USER_PATHS = NO;
				COMBINE_HIDPI_IMAGES = YES;
				COPY_PHASE_STRIP = NO;
				EXECUTABLE_NAME = fish_launcher;
				GCC_DYNAMIC_NO_PIC = NO;
				GCC_ENABLE_OBJC_EXCEPTIONS = YES;
				GCC_PREPROCESSOR_DEFINITIONS = (
					"DEBUG=1",
					"$(inherited)",
				);
				GCC_WARN_UNINITIALIZED_AUTOS = YES;
				INFOPLIST_FILE = osx/Info.plist;
				PRODUCT_NAME = fish;
				WRAPPER_EXTENSION = app;
			};
			name = Debug;
		};
		D0D02AA615985A75008E62BD /* Release */ = {
			isa = XCBuildConfiguration;
			buildSettings = {
				ALWAYS_SEARCH_USER_PATHS = NO;
				COMBINE_HIDPI_IMAGES = YES;
				COPY_PHASE_STRIP = YES;
				DEBUG_INFORMATION_FORMAT = "dwarf-with-dsym";
				EXECUTABLE_NAME = fish_launcher;
				GCC_ENABLE_OBJC_EXCEPTIONS = YES;
				GCC_WARN_UNINITIALIZED_AUTOS = YES;
				INFOPLIST_FILE = osx/Info.plist;
				PRODUCT_NAME = fish;
				WRAPPER_EXTENSION = app;
			};
			name = Release;
		};
		D0D02AD41598642A008E62BD /* Debug */ = {
			isa = XCBuildConfiguration;
			buildSettings = {
				ALWAYS_SEARCH_USER_PATHS = NO;
				COPY_PHASE_STRIP = NO;
				GCC_DYNAMIC_NO_PIC = NO;
				GCC_ENABLE_OBJC_EXCEPTIONS = YES;
				GCC_PREPROCESSOR_DEFINITIONS = (
					"DEBUG=1",
					"$(inherited)",
				);
				GCC_WARN_UNINITIALIZED_AUTOS = YES;
				PRODUCT_NAME = "$(TARGET_NAME)";
			};
			name = Debug;
		};
		D0D02AD51598642A008E62BD /* Release */ = {
			isa = XCBuildConfiguration;
			buildSettings = {
				ALWAYS_SEARCH_USER_PATHS = NO;
				COPY_PHASE_STRIP = YES;
				DEBUG_INFORMATION_FORMAT = "dwarf-with-dsym";
				GCC_ENABLE_OBJC_EXCEPTIONS = YES;
				GCC_WARN_UNINITIALIZED_AUTOS = YES;
				PRODUCT_NAME = "$(TARGET_NAME)";
			};
			name = Release;
		};
		D0D26944159835CA005D9B9C /* Debug */ = {
			isa = XCBuildConfiguration;
			buildSettings = {
				ALWAYS_SEARCH_USER_PATHS = NO;
				COPY_PHASE_STRIP = NO;
				GCC_DYNAMIC_NO_PIC = NO;
				GCC_ENABLE_OBJC_EXCEPTIONS = YES;
				GCC_WARN_UNINITIALIZED_AUTOS = YES;
				PRODUCT_NAME = fish;
			};
			name = Debug;
		};
		D0D26945159835CA005D9B9C /* Release */ = {
			isa = XCBuildConfiguration;
			buildSettings = {
				ALWAYS_SEARCH_USER_PATHS = NO;
				COPY_PHASE_STRIP = YES;
				DEBUG_INFORMATION_FORMAT = "dwarf-with-dsym";
				GCC_ENABLE_OBJC_EXCEPTIONS = YES;
				GCC_WARN_UNINITIALIZED_AUTOS = YES;
				PRODUCT_NAME = fish;
			};
			name = Release;
		};
		D0F019EE15A976F30034B3B1 /* Debug */ = {
			isa = XCBuildConfiguration;
			buildSettings = {
				COMBINE_HIDPI_IMAGES = YES;
				INSTALL_PATH = /usr/local;
				PRODUCT_NAME = "$(TARGET_NAME)";
				SKIP_INSTALL = NO;
			};
			name = Debug;
		};
		D0F019EF15A976F30034B3B1 /* Release */ = {
			isa = XCBuildConfiguration;
			buildSettings = {
				COMBINE_HIDPI_IMAGES = YES;
				INSTALL_PATH = /usr/local;
				PRODUCT_NAME = "$(TARGET_NAME)";
				SKIP_INSTALL = NO;
			};
			name = Release;
		};
/* End XCBuildConfiguration section */

/* Begin XCConfigurationList section */
		D007693E1990137800CA4627 /* Build configuration list for PBXNativeTarget "fish_tests" */ = {
			isa = XCConfigurationList;
			buildConfigurations = (
				D007693F1990137800CA4627 /* Debug */,
				D00769401990137800CA4627 /* Release */,
				D00769411990137800CA4627 /* Release_C++11 */,
			);
			defaultConfigurationIsVisible = 0;
			defaultConfigurationName = Release;
		};
		D07D266F15E33B86009E43F6 /* Build configuration list for PBXAggregateTarget "install_tree" */ = {
			isa = XCConfigurationList;
			buildConfigurations = (
				D07D267015E33B86009E43F6 /* Debug */,
				D07D267115E33B86009E43F6 /* Release */,
				D007FDDB17136EAA00A52BE6 /* Release_C++11 */,
			);
			defaultConfigurationIsVisible = 0;
			defaultConfigurationName = Release;
		};
		D0A084F513B3AC130099B651 /* Build configuration list for PBXProject "fish" */ = {
			isa = XCConfigurationList;
			buildConfigurations = (
				D0A084F813B3AC130099B651 /* Debug */,
				D0A084F913B3AC130099B651 /* Release */,
				D007FDDA17136EAA00A52BE6 /* Release_C++11 */,
			);
			defaultConfigurationIsVisible = 0;
			defaultConfigurationName = Release;
		};
		D0A084FA13B3AC130099B651 /* Build configuration list for PBXLegacyTarget "Makefile" */ = {
			isa = XCConfigurationList;
			buildConfigurations = (
				D0A084FB13B3AC130099B651 /* Debug */,
				D0A084FC13B3AC130099B651 /* Release */,
				D007FDE317136EAA00A52BE6 /* Release_C++11 */,
			);
			defaultConfigurationIsVisible = 0;
			defaultConfigurationName = Release;
		};
		D0A564E9168CFDD800AF6161 /* Build configuration list for PBXAggregateTarget "man_pages" */ = {
			isa = XCConfigurationList;
			buildConfigurations = (
				D0A564E7168CFDD800AF6161 /* Debug */,
				D0A564E8168CFDD800AF6161 /* Release */,
				D007FDE217136EAA00A52BE6 /* Release_C++11 */,
			);
			defaultConfigurationIsVisible = 0;
			defaultConfigurationName = Release;
		};
		D0D02AA415985A75008E62BD /* Build configuration list for PBXNativeTarget "fish.app" */ = {
			isa = XCConfigurationList;
			buildConfigurations = (
				D0D02AA515985A75008E62BD /* Debug */,
				D0D02AA615985A75008E62BD /* Release */,
				D007FDDD17136EAA00A52BE6 /* Release_C++11 */,
			);
			defaultConfigurationIsVisible = 0;
			defaultConfigurationName = Release;
		};
		D0D02AD31598642A008E62BD /* Build configuration list for PBXNativeTarget "fish_indent" */ = {
			isa = XCConfigurationList;
			buildConfigurations = (
				D0D02AD41598642A008E62BD /* Debug */,
				D0D02AD51598642A008E62BD /* Release */,
				D007FDE017136EAA00A52BE6 /* Release_C++11 */,
			);
			defaultConfigurationIsVisible = 0;
			defaultConfigurationName = Release;
		};
		D0D26943159835CA005D9B9C /* Build configuration list for PBXNativeTarget "fish_shell" */ = {
			isa = XCConfigurationList;
			buildConfigurations = (
				D0D26944159835CA005D9B9C /* Debug */,
				D0D26945159835CA005D9B9C /* Release */,
				D007FDDE17136EAA00A52BE6 /* Release_C++11 */,
			);
			defaultConfigurationIsVisible = 0;
			defaultConfigurationName = Release;
		};
		D0F019ED15A976F30034B3B1 /* Build configuration list for PBXAggregateTarget "base" */ = {
			isa = XCConfigurationList;
			buildConfigurations = (
				D0F019EE15A976F30034B3B1 /* Debug */,
				D0F019EF15A976F30034B3B1 /* Release */,
				D007FDDC17136EAA00A52BE6 /* Release_C++11 */,
			);
			defaultConfigurationIsVisible = 0;
			defaultConfigurationName = Release;
		};
/* End XCConfigurationList section */
	};
	rootObject = D0A084F213B3AC130099B651 /* Project object */;
}<|MERGE_RESOLUTION|>--- conflicted
+++ resolved
@@ -1298,12 +1298,8 @@
 					"DATADIR=L\\\"/usr/local/share\\\"",
 					"SYSCONFDIR=L\\\"/usr/local/etc\\\"",
 					"BINDIR=L\\\"/usr/local/bin\\\"",
-<<<<<<< HEAD
 					"DOCDIR=L\\\"/usr/local/share/doc\\\"",
-					"FISH_BUILD_VERSION=\\\"2.1.0\\\"",
-=======
 					"FISH_BUILD_VERSION=\\\"2.1.2\\\"",
->>>>>>> 95687a03
 				);
 				GCC_WARN_64_TO_32_BIT_CONVERSION = YES;
 				GCC_WARN_ABOUT_RETURN_TYPE = YES;
@@ -1430,12 +1426,8 @@
 					"DATADIR=L\\\"/usr/local/share\\\"",
 					"SYSCONFDIR=L\\\"/usr/local/etc\\\"",
 					"BINDIR=L\\\"/usr/local/bin\\\"",
-<<<<<<< HEAD
 					"DOCDIR=L\\\"/usr/local/share/doc\\\"",
-					"FISH_BUILD_VERSION=\\\"2.1.0\\\"",
-=======
 					"FISH_BUILD_VERSION=\\\"2.1.2\\\"",
->>>>>>> 95687a03
 				);
 				GCC_SYMBOLS_PRIVATE_EXTERN = NO;
 				GCC_WARN_64_TO_32_BIT_CONVERSION = YES;
@@ -1462,12 +1454,8 @@
 					"DATADIR=L\\\"/usr/local/share\\\"",
 					"SYSCONFDIR=L\\\"/usr/local/etc\\\"",
 					"BINDIR=L\\\"/usr/local/bin\\\"",
-<<<<<<< HEAD
 					"DOCDIR=L\\\"/usr/local/share/doc\\\"",
-					"FISH_BUILD_VERSION=\\\"2.1.0\\\"",
-=======
 					"FISH_BUILD_VERSION=\\\"2.1.2\\\"",
->>>>>>> 95687a03
 				);
 				GCC_WARN_64_TO_32_BIT_CONVERSION = YES;
 				GCC_WARN_ABOUT_RETURN_TYPE = YES;
