--- conflicted
+++ resolved
@@ -1,11 +1,7 @@
 # Apache Ant (1.9.5) completion for Fish Shell.
 
 # completion for ant targets
-<<<<<<< HEAD
-complete -x -c ant -a "(__fish_complete_ant_targets)"
-=======
 complete -x -c ant -a "(__fish_complete_ant_targets (commandline -co))"
->>>>>>> 65d4f1b7
 
 # Script Options:
 complete -f -c ant -l help -l h -d 'print help message and ant help'
