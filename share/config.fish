--- conflicted
+++ resolved
@@ -19,26 +19,15 @@
 
 if status --is-interactive
 	# The user has seemingly explicitly launched an old fish with
-	# too-new scripts installed. a
+	# too-new scripts installed. 
 	if not contains "string" (builtin -n)
 		set -g __is_launched_without_string 1
-
-<<<<<<< HEAD
 		# XXX nostring - fix old fish binaries with no `string' builtin.
 		# When executed on fish 2.2.0, the `else' block after this would
-		# force on 24-bit mode due to changes to in test behavior 
-		# Let's show a public serivec announcement. 
-	
-		# Remove this code when it's safe to upgrade fish and we've solved fish-script conflicts. 
-=======
-		# XXX nostring - fix old fish binaries with no string builtin.
-		# With fish 2.2.0, these newer scritps are going to later force on 24-bit color due
-		# to changes to in behavior with conditionals. Let's show a public serivec announcement
-		# before skipping the 24bit opportunity. The user has seemingly explicitly launched an old
-		# fish with too-new scripts installed.
-		# Remove this when it's safe to upgrade fish and we've solved fish-script conflicts. 
->>>>>>> 81dee16d
-
+		# force on 24-bit mode due to changes to in test behavior.
+		# These "XXX nostring" hacks were added for 2.3.1
+
+		# Let's explain to the user what's going on. 
 		set_color --bold
 		echo "You appear to be trying to launch an old fish binary with newer scripts "
 		echo "installed into" (set_color --underline)"$__fish_datadir" 
@@ -47,6 +36,7 @@
 		set_color yellow
 		echo "You may need to uninstall and reinstall fish!"
 		set_color normal
+		# Remove this code when we've made it safer to upgrade fish.
 	else 
 		# Enable truecolor/24-bit support for select terminals
 		if not set -q NVIM_LISTEN_ADDRESS # (Neovim will swallow the 24bit sequences, rendering text white)
