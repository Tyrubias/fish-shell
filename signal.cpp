/** \file signal.c

The library for various signal related issues

*/

#include "config.h"


#include <stdlib.h>
#include <stdio.h>
#include <sys/types.h>
#include <signal.h>
#include <dirent.h>
#include <unistd.h>
#include <errno.h>

#ifdef HAVE_SIGINFO_H
#include <siginfo.h>
#endif

#include "common.h"
#include "fallback.h"
#include "util.h"

#include "wutil.h"
#include "signal.h"
#include "event.h"
#include "reader.h"
#include "proc.h"


/**
   Struct describing an entry for the lookup table used to convert
   between signal names and signal ids, etc.
*/
struct lookup_entry
{
  /**
     Signal id
  */
  int signal;
  /**
     Signal name
  */
  const wchar_t *name;
  /**
     Signal description
  */
  const wchar_t *desc;
};

/**
   The number of signal blocks in place. Increased by signal_block, decreased by signal_unblock.
*/
static int block_count=0;


/**
   Lookup table used to convert between signal names and signal ids,
   etc.
*/
static const struct lookup_entry lookup[] =
{
#ifdef SIGHUP
  {
    SIGHUP,
    L"SIGHUP",
    N_( L"Terminal hung up" )
  }
  ,
#endif
#ifdef SIGINT
  {
    SIGINT,
    L"SIGINT",
    N_( L"Quit request from job control (^C)" )
  }
  ,
#endif
#ifdef SIGQUIT
  {
    SIGQUIT,
    L"SIGQUIT",
    N_( L"Quit request from job control with core dump (^\\)" )
  }
  ,
#endif
#ifdef SIGILL
  {
    SIGILL,
    L"SIGILL",
    N_( L"Illegal instruction" )
  }
  ,
#endif
#ifdef SIGTRAP
  {
    SIGTRAP,
    L"SIGTRAP",
    N_( L"Trace or breakpoint trap" )
  }
  ,
#endif
#ifdef SIGABRT
  {
    SIGABRT,
    L"SIGABRT",
    N_( L"Abort" )
  }
  ,
#endif
#ifdef SIGBUS
  {
    SIGBUS,
    L"SIGBUS",
    N_( L"Misaligned address error" )
  }
  ,
#endif
#ifdef SIGFPE
  {
    SIGFPE,
    L"SIGFPE",
    N_( L"Floating point exception" )
  }
  ,
#endif
#ifdef SIGKILL
  {
    SIGKILL,
    L"SIGKILL",
    N_( L"Forced quit" )
  }
  ,
#endif
#ifdef SIGUSR1
  {
    SIGUSR1,
    L"SIGUSR1",
    N_( L"User defined signal 1" )
  }
  ,
#endif
#ifdef SIGUSR2
  {
    SIGUSR2, L"SIGUSR2",
    N_( L"User defined signal 2" )
  }
  ,
#endif
#ifdef SIGSEGV
  {
    SIGSEGV,
    L"SIGSEGV",
    N_( L"Address boundary error" )
  }
  ,
#endif
#ifdef SIGPIPE
  {
    SIGPIPE,
    L"SIGPIPE",
    N_( L"Broken pipe" )
  }
  ,
#endif
#ifdef SIGALRM
  {
    SIGALRM,
    L"SIGALRM",
    N_( L"Timer expired" )
  }
  ,
#endif
#ifdef SIGTERM
  {
    SIGTERM,
    L"SIGTERM",
    N_( L"Polite quit request" )
  }
  ,
#endif
#ifdef SIGCHLD
  {
    SIGCHLD,
    L"SIGCHLD",
    N_( L"Child process status changed" )
  }
  ,
#endif
#ifdef SIGCONT
  {
    SIGCONT,
    L"SIGCONT",
    N_( L"Continue previously stopped process" )
  }
  ,
#endif
#ifdef SIGSTOP
  {
    SIGSTOP,
    L"SIGSTOP",
    N_( L"Forced stop" )
  }
  ,
#endif
#ifdef SIGTSTP
  {
    SIGTSTP,
    L"SIGTSTP",
    N_( L"Stop request from job control (^Z)" )
  }
  ,
#endif
#ifdef SIGTTIN
  {
    SIGTTIN,
    L"SIGTTIN",
    N_( L"Stop from terminal input" )
  }
  ,
#endif
#ifdef SIGTTOU
  {
    SIGTTOU,
    L"SIGTTOU",
    N_( L"Stop from terminal output" )
  }
  ,
#endif
#ifdef SIGURG
  {
    SIGURG,
    L"SIGURG",
    N_( L"Urgent socket condition" )
  }
  ,
#endif
#ifdef SIGXCPU
  {
    SIGXCPU,
    L"SIGXCPU",
    N_( L"CPU time limit exceeded" )
  }
  ,
#endif
#ifdef SIGXFSZ
  {
    SIGXFSZ,
    L"SIGXFSZ",
    N_( L"File size limit exceeded" )
  }
  ,
#endif
#ifdef SIGVTALRM
  {
    SIGVTALRM,
    L"SIGVTALRM",
    N_( L"Virtual timer expired" )
  }
  ,
#endif
#ifdef SIGPROF
  {
    SIGPROF,
    L"SIGPROF",
    N_( L"Profiling timer expired" )
  }
  ,
#endif
#ifdef SIGWINCH
  {
    SIGWINCH,
    L"SIGWINCH",
    N_( L"Window size change" )
  }
  ,
#endif
#ifdef SIGWIND
  {
    SIGWIND,
    L"SIGWIND",
    N_( L"Window size change" )
  }
  ,
#endif
#ifdef SIGIO
  {
    SIGIO,
    L"SIGIO",
    N_( L"I/O on asynchronous file descriptor is possible" )
  }
  ,
#endif
#ifdef SIGPWR
  {
    SIGPWR,
    L"SIGPWR",
    N_( L"Power failure" )
  }
  ,
#endif
#ifdef SIGSYS
  {
    SIGSYS,
    L"SIGSYS",
    N_( L"Bad system call" )
  }
  ,
#endif
#ifdef SIGINFO
  {
    SIGINFO,
    L"SIGINFO",
    N_( L"Information request" )
  }
  ,
#endif
#ifdef SIGSTKFLT
  {
    SIGSTKFLT,
    L"SISTKFLT",
    N_( L"Stack fault" )
  }
  ,
#endif
#ifdef SIGEMT
  {
    SIGEMT,
    L"SIGEMT",
    N_( L"Emulator trap" )
  }
  ,
#endif
#ifdef SIGIOT
  {
    SIGIOT,
    L"SIGIOT",
    N_( L"Abort (Alias for SIGABRT)" )
  }
  ,
#endif
#ifdef SIGUNUSED
  {
    SIGUNUSED,
    L"SIGUNUSED",
    N_( L"Unused signal" )
  }
  ,
#endif
  {
    0,
    0,
    0
  }
}
  ;


/**
   Test if \c name is a string describing the signal named \c canonical.
*/
static int match_signal_name( const wchar_t *canonical,
                const wchar_t *name )
{
  if( wcsncasecmp( name, L"sig", 3 )==0)
    name +=3;

  return wcscasecmp( canonical+3,name ) == 0;
}


int wcs2sig( const wchar_t *str )
{
  int i;
  wchar_t *end=0;

  for( i=0; lookup[i].desc ; i++ )
  {
    if( match_signal_name( lookup[i].name, str) )
    {
      return lookup[i].signal;
    }
  }
  errno=0;
  int res = fish_wcstoi( str, &end, 10 );
  if( !errno && res>=0 && !*end )
    return res;

  return -1;
}


const wchar_t *sig2wcs( int sig )
{
  int i;

  for( i=0; lookup[i].desc ; i++ )
  {
    if( lookup[i].signal == sig )
    {
      return lookup[i].name;
    }
  }

  return _(L"Unknown");
}

const wchar_t *signal_get_desc( int sig )
{
  int i;

  for( i=0; lookup[i].desc ; i++ )
  {
    if( lookup[i].signal == sig )
    {
      return _(lookup[i].desc);
    }
  }

  return _(L"Unknown");
}

/**
   Standard signal handler
*/
static void default_handler(int signal, siginfo_t *info, void *context)
{
    if (event_is_signal_observed(signal))
    {
    event_fire_signal(signal);
  }
}

/**
   Respond to a winch signal by checking the terminal size
*/
static void handle_winch( int sig, siginfo_t *info, void *context )
{
  common_handle_winch( sig );
  default_handler( sig, 0, 0 );
}

/**
   Respond to a hup signal by exiting, unless it is caught by a
   shellscript function, in which case we do nothing.
*/
static void handle_hup( int sig, siginfo_t *info, void *context )
{
  if (event_is_signal_observed(SIGHUP))
  {
    default_handler(sig, 0, 0);
  }
  else
  {
    reader_exit(1, 1);
  }
}

/** Handle sigterm. The only thing we do is restore the front process ID, then die. */
static void handle_term( int sig, siginfo_t *info, void *context )
{
    restore_term_foreground_process_group();
    signal(SIGTERM, SIG_DFL);
    raise(SIGTERM);
}

/**
   Interactive mode ^C handler. Respond to int signal by setting
   interrupted-flag and stopping all loops and conditionals.
*/
static void handle_int( int sig, siginfo_t *info, void *context )
{
  reader_handle_int( sig );
  default_handler( sig, info, context);
}

/**
   sigchld handler. Does notification and calls the handler in proc.c
*/
static void handle_chld( int sig, siginfo_t *info, void *context )
{
  job_handle_signal( sig, info, context );
  default_handler( sig, info, context);
}

void signal_reset_handlers()
{
  int i;

  struct sigaction act;
  sigemptyset( & act.sa_mask );
  act.sa_flags=0;
  act.sa_handler=SIG_DFL;

  for( i=0; lookup[i].desc ; i++ )
  {
    sigaction( lookup[i].signal, &act, 0);
  }
}


/**
   Sets appropriate signal handlers.
*/
void signal_set_handlers()
{
  struct sigaction act;

  if( get_is_interactive() == -1 )
    return;

  sigemptyset( & act.sa_mask );
  act.sa_flags=SA_SIGINFO;
  act.sa_sigaction = &default_handler;

  /*
    First reset everything to a use default_handler, a function
    whose sole action is to fire of an event
  */
  sigaction( SIGINT, &act, 0);
  sigaction( SIGQUIT, &act, 0);
  sigaction( SIGTSTP, &act, 0);
  sigaction( SIGTTIN, &act, 0);
  sigaction( SIGTTOU, &act, 0);
  sigaction( SIGCHLD, &act, 0);

  /*
    Ignore sigpipe, it is generated if fishd dies, but we can
    recover.
  */
  sigaction( SIGPIPE, &act, 0);

  if( get_is_interactive() )
  {
    /*
       Interactive mode. Ignore interactive signals.  We are a
       shell, we know whats best for the user. ;-)
    */

    act.sa_handler=SIG_IGN;

    sigaction( SIGINT, &act, 0);
    sigaction( SIGQUIT, &act, 0);
    sigaction( SIGTSTP, &act, 0);
    sigaction( SIGTTIN, &act, 0);
    sigaction( SIGTTOU, &act, 0);

    act.sa_sigaction = &handle_int;
    act.sa_flags = SA_SIGINFO;
    if( sigaction( SIGINT, &act, 0) )
    {
      wperror( L"sigaction" );
      FATAL_EXIT();
    }

    act.sa_sigaction = &handle_chld;
    act.sa_flags = SA_SIGINFO;
    if( sigaction( SIGCHLD, &act, 0) )
    {
      wperror( L"sigaction" );
      FATAL_EXIT();
    }

#ifdef SIGWINCH
<<<<<<< HEAD
    act.sa_flags = SA_SIGINFO;
    act.sa_sigaction= &handle_winch;
    if( sigaction( SIGWINCH, &act, 0 ) )
    {
      wperror( L"sigaction" );
      FATAL_EXIT();
    }
#endif

    act.sa_flags = SA_SIGINFO;
    act.sa_sigaction= &handle_hup;
    if( sigaction( SIGHUP, &act, 0 ) )
    {
      wperror( L"sigaction" );
      FATAL_EXIT();
    }

  }
  else
  {
    /*
      Non-interactive. Ignore interrupt, check exit status of
      processes to determine result instead.
    */
    act.sa_handler=SIG_IGN;

    sigaction( SIGINT, &act, 0);
    sigaction( SIGQUIT, &act, 0);

    act.sa_handler=SIG_DFL;

    act.sa_sigaction = &handle_chld;
    act.sa_flags = SA_SIGINFO;
    if( sigaction( SIGCHLD, &act, 0) )
    {
      wperror( L"sigaction" );
      exit_without_destructors(1);
    }
  }

=======
		act.sa_flags = SA_SIGINFO;
		act.sa_sigaction= &handle_winch;
		if( sigaction( SIGWINCH, &act, 0 ) )
		{
			wperror( L"sigaction" );
			FATAL_EXIT();
		}
#endif

		act.sa_flags = SA_SIGINFO;
		act.sa_sigaction= &handle_hup;
		if( sigaction( SIGHUP, &act, 0 ) )
		{
			wperror( L"sigaction" );
			FATAL_EXIT();
		}
        
		// SIGTERM restores the terminal controlling process before dying
		act.sa_flags = SA_SIGINFO;
		act.sa_sigaction= &handle_term;
		if( sigaction( SIGTERM, &act, 0 ) )
		{
			wperror( L"sigaction" );
			FATAL_EXIT();
		}

	}
	else
	{
		/*
		  Non-interactive. Ignore interrupt, check exit status of
		  processes to determine result instead.
		*/
		act.sa_handler=SIG_IGN;

		sigaction( SIGINT, &act, 0);
		sigaction( SIGQUIT, &act, 0);

		act.sa_handler=SIG_DFL;

		act.sa_sigaction = &handle_chld;
		act.sa_flags = SA_SIGINFO;
		if( sigaction( SIGCHLD, &act, 0) )
		{
			wperror( L"sigaction" );
			exit_without_destructors(1);
		}
	}
	
>>>>>>> 5827bfd9
}

void signal_handle( int sig, int do_handle )
{
  struct sigaction act;

  /*
    These should always be handled
  */
  if( (sig == SIGINT) ||
    (sig == SIGQUIT) ||
    (sig == SIGTSTP) ||
    (sig == SIGTTIN) ||
    (sig == SIGTTOU) ||
    (sig == SIGCHLD) )
    return;

  sigemptyset( &act.sa_mask );
  if( do_handle )
  {
    act.sa_flags = SA_SIGINFO;
    act.sa_sigaction = &default_handler;
  }
  else
  {
    act.sa_flags = 0;
    act.sa_handler = SIG_DFL;
  }

  sigaction( sig, &act, 0);
}

void get_signals_with_handlers(sigset_t *set)
{
    sigemptyset(set);
  for( int i=0; lookup[i].desc ; i++ )
  {
        struct sigaction act = {};
    sigaction(lookup[i].signal, NULL, &act);
        if (act.sa_handler != SIG_DFL)
            sigaddset(set, lookup[i].signal);
  }
}

void signal_block()
{
    ASSERT_IS_MAIN_THREAD();
  sigset_t chldset;

  if( !block_count )
  {
    sigfillset( &chldset );
    VOMIT_ON_FAILURE(pthread_sigmask(SIG_BLOCK, &chldset, NULL));
  }

  block_count++;
//  debug( 0, L"signal block level increased to %d", block_count );
}

void signal_unblock()
{
    ASSERT_IS_MAIN_THREAD();
  sigset_t chldset;

  block_count--;

  if( block_count < 0 )
  {
    debug( 0, _( L"Signal block mismatch" ) );
    bugreport();
    FATAL_EXIT();
  }

  if( !block_count )
  {
    sigfillset( &chldset );
    VOMIT_ON_FAILURE(pthread_sigmask(SIG_UNBLOCK, &chldset, 0));
  }
//  debug( 0, L"signal block level decreased to %d", block_count );
}

int signal_is_blocked()
{
  return !!block_count;
}
<|MERGE_RESOLUTION|>--- conflicted
+++ resolved
@@ -36,18 +36,18 @@
 */
 struct lookup_entry
 {
-  /**
-     Signal id
-  */
-  int signal;
-  /**
-     Signal name
-  */
-  const wchar_t *name;
-  /**
-     Signal description
-  */
-  const wchar_t *desc;
+	/**
+	   Signal id
+	*/
+	int signal;
+	/**
+	   Signal name
+	*/
+	const wchar_t *name;
+	/**
+	   Signal description
+	*/
+	const wchar_t *desc;	
 };
 
 /**
@@ -63,363 +63,363 @@
 static const struct lookup_entry lookup[] =
 {
 #ifdef SIGHUP
-  {
-    SIGHUP,
-    L"SIGHUP",
-    N_( L"Terminal hung up" )
-  }
-  ,
+	{
+		SIGHUP, 
+		L"SIGHUP",
+		N_( L"Terminal hung up" )
+	}
+	,
 #endif
 #ifdef SIGINT
-  {
-    SIGINT,
-    L"SIGINT",
-    N_( L"Quit request from job control (^C)" )
-  }
-  ,
+	{
+		SIGINT,
+		L"SIGINT",
+		N_( L"Quit request from job control (^C)" )
+	}
+	,
 #endif
 #ifdef SIGQUIT
-  {
-    SIGQUIT,
-    L"SIGQUIT",
-    N_( L"Quit request from job control with core dump (^\\)" )
-  }
-  ,
+	{
+		SIGQUIT,
+		L"SIGQUIT",
+		N_( L"Quit request from job control with core dump (^\\)" )
+	}
+	,
 #endif
 #ifdef SIGILL
-  {
-    SIGILL,
-    L"SIGILL",
-    N_( L"Illegal instruction" )
-  }
-  ,
+	{
+		SIGILL,
+		L"SIGILL",
+		N_( L"Illegal instruction" )
+	}
+	,
 #endif
 #ifdef SIGTRAP
-  {
-    SIGTRAP,
-    L"SIGTRAP",
-    N_( L"Trace or breakpoint trap" )
-  }
-  ,
+	{
+		SIGTRAP, 
+		L"SIGTRAP",
+		N_( L"Trace or breakpoint trap" )
+	}
+	,
 #endif
 #ifdef SIGABRT
-  {
-    SIGABRT,
-    L"SIGABRT",
-    N_( L"Abort" )
-  }
-  ,
+	{
+		SIGABRT,
+		L"SIGABRT",
+		N_( L"Abort" )
+	}
+	,
 #endif
 #ifdef SIGBUS
-  {
-    SIGBUS,
-    L"SIGBUS",
-    N_( L"Misaligned address error" )
-  }
-  ,
+	{
+		SIGBUS, 
+		L"SIGBUS",
+		N_( L"Misaligned address error" )
+	}
+	,
 #endif
 #ifdef SIGFPE
-  {
-    SIGFPE,
-    L"SIGFPE",
-    N_( L"Floating point exception" )
-  }
-  ,
+	{
+		SIGFPE, 
+		L"SIGFPE",
+		N_( L"Floating point exception" )
+	}
+	,
 #endif
 #ifdef SIGKILL
-  {
-    SIGKILL,
-    L"SIGKILL",
-    N_( L"Forced quit" )
-  }
-  ,
+	{
+		SIGKILL, 
+		L"SIGKILL",
+		N_( L"Forced quit" )
+	}
+	,
 #endif
 #ifdef SIGUSR1
-  {
-    SIGUSR1,
-    L"SIGUSR1",
-    N_( L"User defined signal 1" )
-  }
-  ,
+	{
+		SIGUSR1,
+		L"SIGUSR1",
+		N_( L"User defined signal 1" )
+	}
+	,
 #endif
 #ifdef SIGUSR2
-  {
-    SIGUSR2, L"SIGUSR2",
-    N_( L"User defined signal 2" )
-  }
-  ,
+	{
+		SIGUSR2, L"SIGUSR2",
+		N_( L"User defined signal 2" )
+	}
+	,
 #endif
 #ifdef SIGSEGV
-  {
-    SIGSEGV,
-    L"SIGSEGV",
-    N_( L"Address boundary error" )
-  }
-  ,
+	{
+		SIGSEGV, 
+		L"SIGSEGV",
+		N_( L"Address boundary error" )
+	}
+	,
 #endif
 #ifdef SIGPIPE
-  {
-    SIGPIPE,
-    L"SIGPIPE",
-    N_( L"Broken pipe" )
-  }
-  ,
+	{
+		SIGPIPE,
+		L"SIGPIPE",
+		N_( L"Broken pipe" )
+	}
+	,
 #endif
 #ifdef SIGALRM
-  {
-    SIGALRM,
-    L"SIGALRM",
-    N_( L"Timer expired" )
-  }
-  ,
+	{
+		SIGALRM, 
+		L"SIGALRM",
+		N_( L"Timer expired" )
+	}
+	,
 #endif
 #ifdef SIGTERM
-  {
-    SIGTERM,
-    L"SIGTERM",
-    N_( L"Polite quit request" )
-  }
-  ,
+	{
+		SIGTERM,
+		L"SIGTERM",
+		N_( L"Polite quit request" )
+	}
+	,
 #endif
 #ifdef SIGCHLD
-  {
-    SIGCHLD,
-    L"SIGCHLD",
-    N_( L"Child process status changed" )
-  }
-  ,
+	{
+		SIGCHLD,
+		L"SIGCHLD",
+		N_( L"Child process status changed" )
+	}
+	,
 #endif
 #ifdef SIGCONT
-  {
-    SIGCONT,
-    L"SIGCONT",
-    N_( L"Continue previously stopped process" )
-  }
-  ,
+	{
+		SIGCONT,
+		L"SIGCONT",
+		N_( L"Continue previously stopped process" )
+	}
+	,
 #endif
 #ifdef SIGSTOP
-  {
-    SIGSTOP,
-    L"SIGSTOP",
-    N_( L"Forced stop" )
-  }
-  ,
+	{
+		SIGSTOP,
+		L"SIGSTOP",
+		N_( L"Forced stop" )
+	}
+	,
 #endif
 #ifdef SIGTSTP
-  {
-    SIGTSTP,
-    L"SIGTSTP",
-    N_( L"Stop request from job control (^Z)" )
-  }
-  ,
+	{
+		SIGTSTP,
+		L"SIGTSTP",
+		N_( L"Stop request from job control (^Z)" )
+	}
+	,
 #endif
 #ifdef SIGTTIN
-  {
-    SIGTTIN,
-    L"SIGTTIN",
-    N_( L"Stop from terminal input" )
-  }
-  ,
+	{
+		SIGTTIN, 
+		L"SIGTTIN",
+		N_( L"Stop from terminal input" )
+	}
+	,
 #endif
 #ifdef SIGTTOU
-  {
-    SIGTTOU,
-    L"SIGTTOU",
-    N_( L"Stop from terminal output" )
-  }
-  ,
+	{
+		SIGTTOU,
+		L"SIGTTOU",
+		N_( L"Stop from terminal output" )
+	}
+	,
 #endif
 #ifdef SIGURG
-  {
-    SIGURG,
-    L"SIGURG",
-    N_( L"Urgent socket condition" )
-  }
-  ,
+	{
+		SIGURG, 
+		L"SIGURG",
+		N_( L"Urgent socket condition" )
+	}
+	,
 #endif
 #ifdef SIGXCPU
-  {
-    SIGXCPU,
-    L"SIGXCPU",
-    N_( L"CPU time limit exceeded" )
-  }
-  ,
+	{
+		SIGXCPU,
+		L"SIGXCPU",
+		N_( L"CPU time limit exceeded" )
+	}
+	,
 #endif
 #ifdef SIGXFSZ
-  {
-    SIGXFSZ,
-    L"SIGXFSZ",
-    N_( L"File size limit exceeded" )
-  }
-  ,
+	{
+		SIGXFSZ, 
+		L"SIGXFSZ",
+		N_( L"File size limit exceeded" )
+	}
+	,
 #endif
 #ifdef SIGVTALRM
-  {
-    SIGVTALRM,
-    L"SIGVTALRM",
-    N_( L"Virtual timer expired" )
-  }
-  ,
+	{
+		SIGVTALRM,
+		L"SIGVTALRM",
+		N_( L"Virtual timer expired" )
+	}
+	,
 #endif
 #ifdef SIGPROF
-  {
-    SIGPROF,
-    L"SIGPROF",
-    N_( L"Profiling timer expired" )
-  }
-  ,
+	{
+		SIGPROF,
+		L"SIGPROF",
+		N_( L"Profiling timer expired" )
+	}
+	,
 #endif
 #ifdef SIGWINCH
-  {
-    SIGWINCH,
-    L"SIGWINCH",
-    N_( L"Window size change" )
-  }
-  ,
+	{
+		SIGWINCH,
+		L"SIGWINCH",
+		N_( L"Window size change" )
+	}
+	,
 #endif
 #ifdef SIGWIND
-  {
-    SIGWIND,
-    L"SIGWIND",
-    N_( L"Window size change" )
-  }
-  ,
+	{
+		SIGWIND,
+		L"SIGWIND",
+		N_( L"Window size change" )
+	}
+	,
 #endif
 #ifdef SIGIO
-  {
-    SIGIO,
-    L"SIGIO",
-    N_( L"I/O on asynchronous file descriptor is possible" )
-  }
-  ,
+	{
+		SIGIO,
+		L"SIGIO",
+		N_( L"I/O on asynchronous file descriptor is possible" )
+	}
+	,
 #endif
 #ifdef SIGPWR
-  {
-    SIGPWR,
-    L"SIGPWR",
-    N_( L"Power failure" )
-  }
-  ,
+	{
+		SIGPWR, 
+		L"SIGPWR",
+		N_( L"Power failure" )
+	}
+	,
 #endif
 #ifdef SIGSYS
-  {
-    SIGSYS,
-    L"SIGSYS",
-    N_( L"Bad system call" )
-  }
-  ,
+	{
+		SIGSYS, 
+		L"SIGSYS",
+		N_( L"Bad system call" )
+	}
+	,
 #endif
 #ifdef SIGINFO
-  {
-    SIGINFO,
-    L"SIGINFO",
-    N_( L"Information request" )
-  }
-  ,
+	{
+		SIGINFO,
+		L"SIGINFO",
+		N_( L"Information request" )
+	}
+	,
 #endif
 #ifdef SIGSTKFLT
-  {
-    SIGSTKFLT,
-    L"SISTKFLT",
-    N_( L"Stack fault" )
-  }
-  ,
+	{
+		SIGSTKFLT,
+		L"SISTKFLT",
+		N_( L"Stack fault" )
+	}
+	,
 #endif
 #ifdef SIGEMT
-  {
-    SIGEMT,
-    L"SIGEMT",
-    N_( L"Emulator trap" )
-  }
-  ,
+	{
+		SIGEMT,
+		L"SIGEMT",
+		N_( L"Emulator trap" )
+	}
+	,
 #endif
 #ifdef SIGIOT
-  {
-    SIGIOT,
-    L"SIGIOT",
-    N_( L"Abort (Alias for SIGABRT)" )
-  }
-  ,
+	{
+		SIGIOT,
+		L"SIGIOT",
+		N_( L"Abort (Alias for SIGABRT)" )
+	}
+	,
 #endif
 #ifdef SIGUNUSED
-  {
-    SIGUNUSED,
-    L"SIGUNUSED",
-    N_( L"Unused signal" )
-  }
-  ,
-#endif
-  {
-    0,
-    0,
-    0
-  }
-}
-  ;
-
-
-/**
-   Test if \c name is a string describing the signal named \c canonical.
-*/
-static int match_signal_name( const wchar_t *canonical,
-                const wchar_t *name )
-{
-  if( wcsncasecmp( name, L"sig", 3 )==0)
-    name +=3;
-
-  return wcscasecmp( canonical+3,name ) == 0;
+	{
+		SIGUNUSED,
+		L"SIGUNUSED",
+		N_( L"Unused signal" )
+	}
+	,
+#endif
+	{
+		0,
+		0,
+		0
+	}
+}
+	;
+
+
+/**
+   Test if \c name is a string describing the signal named \c canonical. 
+*/
+static int match_signal_name( const wchar_t *canonical, 
+							  const wchar_t *name )
+{
+	if( wcsncasecmp( name, L"sig", 3 )==0)
+		name +=3;
+
+	return wcscasecmp( canonical+3,name ) == 0;	
 }
 
 
 int wcs2sig( const wchar_t *str )
 {
-  int i;
-  wchar_t *end=0;
-
-  for( i=0; lookup[i].desc ; i++ )
-  {
-    if( match_signal_name( lookup[i].name, str) )
-    {
-      return lookup[i].signal;
-    }
-  }
-  errno=0;
-  int res = fish_wcstoi( str, &end, 10 );
-  if( !errno && res>=0 && !*end )
-    return res;
-
-  return -1;
+	int i;
+	wchar_t *end=0;
+	
+	for( i=0; lookup[i].desc ; i++ )
+	{
+		if( match_signal_name( lookup[i].name, str) )
+		{
+			return lookup[i].signal;
+		}
+	}
+	errno=0;
+	int res = fish_wcstoi( str, &end, 10 );
+	if( !errno && res>=0 && !*end )
+		return res;
+
+	return -1;	
 }
 
 
 const wchar_t *sig2wcs( int sig )
 {
-  int i;
-
-  for( i=0; lookup[i].desc ; i++ )
-  {
-    if( lookup[i].signal == sig )
-    {
-      return lookup[i].name;
-    }
-  }
-
-  return _(L"Unknown");
+	int i;
+
+	for( i=0; lookup[i].desc ; i++ )
+	{
+		if( lookup[i].signal == sig )
+		{
+			return lookup[i].name;
+		}
+	}
+
+	return _(L"Unknown");
 }
 
 const wchar_t *signal_get_desc( int sig )
 {
-  int i;
-
-  for( i=0; lookup[i].desc ; i++ )
-  {
-    if( lookup[i].signal == sig )
-    {
-      return _(lookup[i].desc);
-    }
-  }
-
-  return _(L"Unknown");
+	int i;
+
+	for( i=0; lookup[i].desc ; i++ )
+	{
+		if( lookup[i].signal == sig )
+		{
+			return _(lookup[i].desc);
+		}
+	}
+
+	return _(L"Unknown");
 }
 
 /**
@@ -429,8 +429,8 @@
 {
     if (event_is_signal_observed(signal))
     {
-    event_fire_signal(signal);
-  }
+		event_fire_signal(signal);
+	}
 }
 
 /**
@@ -438,8 +438,8 @@
 */
 static void handle_winch( int sig, siginfo_t *info, void *context )
 {
-  common_handle_winch( sig );
-  default_handler( sig, 0, 0 );
+	common_handle_winch( sig );	
+	default_handler( sig, 0, 0 );	
 }
 
 /**
@@ -448,14 +448,14 @@
 */
 static void handle_hup( int sig, siginfo_t *info, void *context )
 {
-  if (event_is_signal_observed(SIGHUP))
-  {
-    default_handler(sig, 0, 0);
-  }
-  else
-  {
-    reader_exit(1, 1);
-  }
+	if (event_is_signal_observed(SIGHUP))
+	{
+		default_handler(sig, 0, 0);
+	}
+	else
+	{
+		reader_exit(1, 1);
+	}	
 }
 
 /** Handle sigterm. The only thing we do is restore the front process ID, then die. */
@@ -472,8 +472,8 @@
 */
 static void handle_int( int sig, siginfo_t *info, void *context )
 {
-  reader_handle_int( sig );
-  default_handler( sig, info, context);
+	reader_handle_int( sig );
+	default_handler( sig, info, context);	
 }
 
 /**
@@ -481,23 +481,23 @@
 */
 static void handle_chld( int sig, siginfo_t *info, void *context )
 {
-  job_handle_signal( sig, info, context );
-  default_handler( sig, info, context);
+	job_handle_signal( sig, info, context );
+	default_handler( sig, info, context);	
 }
 
 void signal_reset_handlers()
 {
-  int i;
-
-  struct sigaction act;
-  sigemptyset( & act.sa_mask );
-  act.sa_flags=0;
-  act.sa_handler=SIG_DFL;
-
-  for( i=0; lookup[i].desc ; i++ )
-  {
-    sigaction( lookup[i].signal, &act, 0);
-  }
+	int i;
+	
+	struct sigaction act;
+	sigemptyset( & act.sa_mask );
+	act.sa_flags=0;
+	act.sa_handler=SIG_DFL;
+	
+	for( i=0; lookup[i].desc ; i++ )
+	{
+		sigaction( lookup[i].signal, &act, 0);
+	}	
 }
 
 
@@ -506,106 +506,64 @@
 */
 void signal_set_handlers()
 {
-  struct sigaction act;
-
-  if( get_is_interactive() == -1 )
-    return;
-
-  sigemptyset( & act.sa_mask );
-  act.sa_flags=SA_SIGINFO;
-  act.sa_sigaction = &default_handler;
-
-  /*
-    First reset everything to a use default_handler, a function
-    whose sole action is to fire of an event
-  */
-  sigaction( SIGINT, &act, 0);
-  sigaction( SIGQUIT, &act, 0);
-  sigaction( SIGTSTP, &act, 0);
-  sigaction( SIGTTIN, &act, 0);
-  sigaction( SIGTTOU, &act, 0);
-  sigaction( SIGCHLD, &act, 0);
-
-  /*
-    Ignore sigpipe, it is generated if fishd dies, but we can
-    recover.
-  */
-  sigaction( SIGPIPE, &act, 0);
-
-  if( get_is_interactive() )
-  {
-    /*
-       Interactive mode. Ignore interactive signals.  We are a
-       shell, we know whats best for the user. ;-)
-    */
-
-    act.sa_handler=SIG_IGN;
-
-    sigaction( SIGINT, &act, 0);
-    sigaction( SIGQUIT, &act, 0);
-    sigaction( SIGTSTP, &act, 0);
-    sigaction( SIGTTIN, &act, 0);
-    sigaction( SIGTTOU, &act, 0);
-
-    act.sa_sigaction = &handle_int;
-    act.sa_flags = SA_SIGINFO;
-    if( sigaction( SIGINT, &act, 0) )
-    {
-      wperror( L"sigaction" );
-      FATAL_EXIT();
-    }
-
-    act.sa_sigaction = &handle_chld;
-    act.sa_flags = SA_SIGINFO;
-    if( sigaction( SIGCHLD, &act, 0) )
-    {
-      wperror( L"sigaction" );
-      FATAL_EXIT();
-    }
-
+	struct sigaction act;
+
+	if( get_is_interactive() == -1 )
+		return;
+	
+	sigemptyset( & act.sa_mask );
+	act.sa_flags=SA_SIGINFO;
+	act.sa_sigaction = &default_handler;
+	
+	/*
+	  First reset everything to a use default_handler, a function
+	  whose sole action is to fire of an event
+	*/
+	sigaction( SIGINT, &act, 0);
+	sigaction( SIGQUIT, &act, 0);
+	sigaction( SIGTSTP, &act, 0);
+	sigaction( SIGTTIN, &act, 0);
+	sigaction( SIGTTOU, &act, 0);
+	sigaction( SIGCHLD, &act, 0);
+	
+	/*
+	  Ignore sigpipe, it is generated if fishd dies, but we can
+	  recover.
+	*/
+	sigaction( SIGPIPE, &act, 0);
+
+	if( get_is_interactive() )
+	{
+		/*
+		   Interactive mode. Ignore interactive signals.  We are a
+		   shell, we know whats best for the user. ;-)
+		*/
+		
+		act.sa_handler=SIG_IGN;
+		
+		sigaction( SIGINT, &act, 0);
+		sigaction( SIGQUIT, &act, 0);
+		sigaction( SIGTSTP, &act, 0);
+		sigaction( SIGTTIN, &act, 0);
+		sigaction( SIGTTOU, &act, 0);
+
+		act.sa_sigaction = &handle_int;
+		act.sa_flags = SA_SIGINFO;
+		if( sigaction( SIGINT, &act, 0) )
+		{
+			wperror( L"sigaction" );
+			FATAL_EXIT();
+		}
+
+		act.sa_sigaction = &handle_chld;
+		act.sa_flags = SA_SIGINFO;
+		if( sigaction( SIGCHLD, &act, 0) )
+		{
+			wperror( L"sigaction" );
+			FATAL_EXIT();
+		}
+		
 #ifdef SIGWINCH
-<<<<<<< HEAD
-    act.sa_flags = SA_SIGINFO;
-    act.sa_sigaction= &handle_winch;
-    if( sigaction( SIGWINCH, &act, 0 ) )
-    {
-      wperror( L"sigaction" );
-      FATAL_EXIT();
-    }
-#endif
-
-    act.sa_flags = SA_SIGINFO;
-    act.sa_sigaction= &handle_hup;
-    if( sigaction( SIGHUP, &act, 0 ) )
-    {
-      wperror( L"sigaction" );
-      FATAL_EXIT();
-    }
-
-  }
-  else
-  {
-    /*
-      Non-interactive. Ignore interrupt, check exit status of
-      processes to determine result instead.
-    */
-    act.sa_handler=SIG_IGN;
-
-    sigaction( SIGINT, &act, 0);
-    sigaction( SIGQUIT, &act, 0);
-
-    act.sa_handler=SIG_DFL;
-
-    act.sa_sigaction = &handle_chld;
-    act.sa_flags = SA_SIGINFO;
-    if( sigaction( SIGCHLD, &act, 0) )
-    {
-      wperror( L"sigaction" );
-      exit_without_destructors(1);
-    }
-  }
-
-=======
 		act.sa_flags = SA_SIGINFO;
 		act.sa_sigaction= &handle_winch;
 		if( sigaction( SIGWINCH, &act, 0 ) )
@@ -655,89 +613,88 @@
 		}
 	}
 	
->>>>>>> 5827bfd9
 }
 
 void signal_handle( int sig, int do_handle )
 {
-  struct sigaction act;
-
-  /*
-    These should always be handled
-  */
-  if( (sig == SIGINT) ||
-    (sig == SIGQUIT) ||
-    (sig == SIGTSTP) ||
-    (sig == SIGTTIN) ||
-    (sig == SIGTTOU) ||
-    (sig == SIGCHLD) )
-    return;
-
-  sigemptyset( &act.sa_mask );
-  if( do_handle )
-  {
-    act.sa_flags = SA_SIGINFO;
-    act.sa_sigaction = &default_handler;
-  }
-  else
-  {
-    act.sa_flags = 0;
-    act.sa_handler = SIG_DFL;
-  }
-
-  sigaction( sig, &act, 0);
+	struct sigaction act;
+	
+	/*
+	  These should always be handled
+	*/
+	if( (sig == SIGINT) ||
+		(sig == SIGQUIT) ||
+		(sig == SIGTSTP) ||
+		(sig == SIGTTIN) ||
+		(sig == SIGTTOU) ||
+		(sig == SIGCHLD) )
+		return;
+	
+	sigemptyset( &act.sa_mask );
+	if( do_handle )
+	{
+		act.sa_flags = SA_SIGINFO;
+		act.sa_sigaction = &default_handler;
+	}
+	else
+	{
+		act.sa_flags = 0;
+		act.sa_handler = SIG_DFL;
+	}
+	
+	sigaction( sig, &act, 0);
 }
 
 void get_signals_with_handlers(sigset_t *set)
 {
     sigemptyset(set);
-  for( int i=0; lookup[i].desc ; i++ )
-  {
+	for( int i=0; lookup[i].desc ; i++ )
+	{
         struct sigaction act = {};
-    sigaction(lookup[i].signal, NULL, &act);
+		sigaction(lookup[i].signal, NULL, &act);
         if (act.sa_handler != SIG_DFL)
             sigaddset(set, lookup[i].signal);
-  }
+	}
 }
 
 void signal_block()
 {
     ASSERT_IS_MAIN_THREAD();
-  sigset_t chldset;
-
-  if( !block_count )
-  {
-    sigfillset( &chldset );
-    VOMIT_ON_FAILURE(pthread_sigmask(SIG_BLOCK, &chldset, NULL));
-  }
-
-  block_count++;
-//  debug( 0, L"signal block level increased to %d", block_count );
+	sigset_t chldset; 
+	
+	if( !block_count )
+	{
+		sigfillset( &chldset );
+		VOMIT_ON_FAILURE(pthread_sigmask(SIG_BLOCK, &chldset, NULL));
+	}
+	
+	block_count++;
+//	debug( 0, L"signal block level increased to %d", block_count );
 }
 
 void signal_unblock()
 {
     ASSERT_IS_MAIN_THREAD();
-  sigset_t chldset;
-
-  block_count--;
-
-  if( block_count < 0 )
-  {
-    debug( 0, _( L"Signal block mismatch" ) );
-    bugreport();
-    FATAL_EXIT();
-  }
-
-  if( !block_count )
-  {
-    sigfillset( &chldset );
-    VOMIT_ON_FAILURE(pthread_sigmask(SIG_UNBLOCK, &chldset, 0));
-  }
-//  debug( 0, L"signal block level decreased to %d", block_count );
+	sigset_t chldset; 
+
+	block_count--;
+
+	if( block_count < 0 )
+	{
+		debug( 0, _( L"Signal block mismatch" ) );
+		bugreport();
+		FATAL_EXIT();
+	}
+	
+	if( !block_count )
+	{
+		sigfillset( &chldset );
+		VOMIT_ON_FAILURE(pthread_sigmask(SIG_UNBLOCK, &chldset, 0));
+	}
+//	debug( 0, L"signal block level decreased to %d", block_count );
 }
 
 int signal_is_blocked()
 {
-  return !!block_count;
-}
+	return !!block_count;
+}
